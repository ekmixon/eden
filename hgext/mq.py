# mq.py - patch queues for mercurial
#
# Copyright 2005, 2006 Chris Mason <mason@suse.com>
#
# This software may be used and distributed according to the terms of the
# GNU General Public License version 2 or any later version.

'''manage a stack of patches

This extension lets you work with a stack of patches in a Mercurial
repository. It manages two stacks of patches - all known patches, and
applied patches (subset of known patches).

Known patches are represented as patch files in the .hg/patches
directory. Applied patches are both patch files and changesets.

Common tasks (use "hg help command" for more details)::

  prepare repository to work with patches   qinit
  create new patch                          qnew
  import existing patch                     qimport

  print patch series                        qseries
  print applied patches                     qapplied

  add known patch to applied stack          qpush
  remove patch from applied stack           qpop
  refresh contents of top applied patch     qrefresh

By default, mq will automatically use git patches when required to
avoid losing file mode changes, copy records, binary files or empty
files creations or deletions. This behaviour can be configured with::

  [mq]
  git = auto/keep/yes/no

If set to 'keep', mq will obey the [diff] section configuration while
preserving existing git patches upon qrefresh. If set to 'yes' or
'no', mq will override the [diff] section and always generate git or
regular patches, possibly losing data in the second case.
'''

from mercurial.i18n import _
from mercurial.node import bin, hex, short, nullid, nullrev
from mercurial.lock import release
from mercurial import commands, cmdutil, hg, patch, util
from mercurial import repair, extensions, url, error
import os, sys, re, errno

commands.norepo += " qclone"

# Patch names looks like unix-file names.
# They must be joinable with queue directory and result in the patch path.
normname = util.normpath

class statusentry(object):
    def __init__(self, rev, name=None):
        if not name:
            fields = rev.split(':', 1)
            if len(fields) == 2:
                self.rev, self.name = fields
            else:
                self.rev, self.name = None, None
        else:
            self.rev, self.name = rev, name

    def __str__(self):
        return self.rev + ':' + self.name

class patchheader(object):
    def __init__(self, pf):
        def eatdiff(lines):
            while lines:
                l = lines[-1]
                if (l.startswith("diff -") or
                    l.startswith("Index:") or
                    l.startswith("===========")):
                    del lines[-1]
                else:
                    break
        def eatempty(lines):
            while lines:
                l = lines[-1]
                if re.match('\s*$', l):
                    del lines[-1]
                else:
                    break

        message = []
        comments = []
        user = None
        date = None
        format = None
        subject = None
        diffstart = 0

        for line in file(pf):
            line = line.rstrip()
            if line.startswith('diff --git'):
                diffstart = 2
                break
            if diffstart:
                if line.startswith('+++ '):
                    diffstart = 2
                break
            if line.startswith("--- "):
                diffstart = 1
                continue
            elif format == "hgpatch":
                # parse values when importing the result of an hg export
                if line.startswith("# User "):
                    user = line[7:]
                elif line.startswith("# Date "):
                    date = line[7:]
                elif not line.startswith("# ") and line:
                    message.append(line)
                    format = None
            elif line == '# HG changeset patch':
                message = []
                format = "hgpatch"
            elif (format != "tagdone" and (line.startswith("Subject: ") or
                                           line.startswith("subject: "))):
                subject = line[9:]
                format = "tag"
            elif (format != "tagdone" and (line.startswith("From: ") or
                                           line.startswith("from: "))):
                user = line[6:]
                format = "tag"
            elif format == "tag" and line == "":
                # when looking for tags (subject: from: etc) they
                # end once you find a blank line in the source
                format = "tagdone"
            elif message or line:
                message.append(line)
            comments.append(line)

        eatdiff(message)
        eatdiff(comments)
        eatempty(message)
        eatempty(comments)

        # make sure message isn't empty
        if format and format.startswith("tag") and subject:
            message.insert(0, "")
            message.insert(0, subject)

        self.message = message
        self.comments = comments
        self.user = user
        self.date = date
        self.haspatch = diffstart > 1

    def setuser(self, user):
        if not self.updateheader(['From: ', '# User '], user):
            try:
                patchheaderat = self.comments.index('# HG changeset patch')
                self.comments.insert(patchheaderat + 1, '# User ' + user)
            except ValueError:
                if self._hasheader(['Date: ']):
                    self.comments = ['From: ' + user] + self.comments
                else:
                    tmp = ['# HG changeset patch', '# User ' + user, '']
                    self.comments = tmp + self.comments
        self.user = user

    def setdate(self, date):
        if not self.updateheader(['Date: ', '# Date '], date):
            try:
                patchheaderat = self.comments.index('# HG changeset patch')
                self.comments.insert(patchheaderat + 1, '# Date ' + date)
            except ValueError:
                if self._hasheader(['From: ']):
                    self.comments = ['Date: ' + date] + self.comments
                else:
                    tmp = ['# HG changeset patch', '# Date ' + date, '']
                    self.comments = tmp + self.comments
        self.date = date

    def setmessage(self, message):
        if self.comments:
            self._delmsg()
        self.message = [message]
        self.comments += self.message

    def updateheader(self, prefixes, new):
        '''Update all references to a field in the patch header.
        Return whether the field is present.'''
        res = False
        for prefix in prefixes:
            for i in xrange(len(self.comments)):
                if self.comments[i].startswith(prefix):
                    self.comments[i] = prefix + new
                    res = True
                    break
        return res

    def _hasheader(self, prefixes):
        '''Check if a header starts with any of the given prefixes.'''
        for prefix in prefixes:
            for comment in self.comments:
                if comment.startswith(prefix):
                    return True
        return False

    def __str__(self):
        if not self.comments:
            return ''
        return '\n'.join(self.comments) + '\n\n'

    def _delmsg(self):
        '''Remove existing message, keeping the rest of the comments fields.
        If comments contains 'subject: ', message will prepend
        the field and a blank line.'''
        if self.message:
            subj = 'subject: ' + self.message[0].lower()
            for i in xrange(len(self.comments)):
                if subj == self.comments[i].lower():
                    del self.comments[i]
                    self.message = self.message[2:]
                    break
        ci = 0
        for mi in self.message:
            while mi != self.comments[ci]:
                ci += 1
            del self.comments[ci]

class queue(object):
    def __init__(self, ui, path, patchdir=None):
        self.basepath = path
        self.path = patchdir or os.path.join(path, "patches")
        self.opener = util.opener(self.path)
        self.ui = ui
        self.applied_dirty = 0
        self.series_dirty = 0
        self.series_path = "series"
        self.status_path = "status"
        self.guards_path = "guards"
        self.active_guards = None
        self.guards_dirty = False
        # Handle mq.git as a bool with extended values
        try:
            gitmode = ui.configbool('mq', 'git', None)
            if gitmode is None:
                raise error.ConfigError()
            self.gitmode = gitmode and 'yes' or 'no'
        except error.ConfigError:
            self.gitmode = ui.config('mq', 'git', 'auto').lower()

    @util.propertycache
    def applied(self):
        if os.path.exists(self.join(self.status_path)):
            lines = self.opener(self.status_path).read().splitlines()
            return [statusentry(l) for l in lines]
        return []

    @util.propertycache
    def full_series(self):
        if os.path.exists(self.join(self.series_path)):
            return self.opener(self.series_path).read().splitlines()
        return []

    @util.propertycache
    def series(self):
        self.parse_series()
        return self.series

    @util.propertycache
    def series_guards(self):
        self.parse_series()
        return self.series_guards

    def invalidate(self):
        for a in 'applied full_series series series_guards'.split():
            if a in self.__dict__:
                delattr(self, a)
        self.applied_dirty = 0
        self.series_dirty = 0
        self.guards_dirty = False
        self.active_guards = None

    def diffopts(self, opts={}, patchfn=None):
        diffopts = patch.diffopts(self.ui, opts)
        if self.gitmode == 'auto':
            diffopts.upgrade = True
        elif self.gitmode == 'keep':
            pass
        elif self.gitmode in ('yes', 'no'):
            diffopts.git = self.gitmode == 'yes'
        else:
            raise util.Abort(_('mq.git option can be auto/keep/yes/no'
                               ' got %s') % self.gitmode)
        if patchfn:
            diffopts = self.patchopts(diffopts, patchfn)
        return diffopts

    def patchopts(self, diffopts, *patches):
        """Return a copy of input diff options with git set to true if
        referenced patch is a git patch and should be preserved as such.
        """
        diffopts = diffopts.copy()
        if not diffopts.git and self.gitmode == 'keep':
            for patchfn in patches:
                patchf = self.opener(patchfn, 'r')
                # if the patch was a git patch, refresh it as a git patch
                for line in patchf:
                    if line.startswith('diff --git'):
                        diffopts.git = True
                        break
                patchf.close()
        return diffopts

    def join(self, *p):
        return os.path.join(self.path, *p)

    def find_series(self, patch):
        pre = re.compile("(\s*)([^#]+)")
        index = 0
        for l in self.full_series:
            m = pre.match(l)
            if m:
                s = m.group(2)
                s = s.rstrip()
                if s == patch:
                    return index
            index += 1
        return None

    guard_re = re.compile(r'\s?#([-+][^-+# \t\r\n\f][^# \t\r\n\f]*)')

    def parse_series(self):
        self.series = []
        self.series_guards = []
        for l in self.full_series:
            h = l.find('#')
            if h == -1:
                patch = l
                comment = ''
            elif h == 0:
                continue
            else:
                patch = l[:h]
                comment = l[h:]
            patch = patch.strip()
            if patch:
                if patch in self.series:
                    raise util.Abort(_('%s appears more than once in %s') %
                                     (patch, self.join(self.series_path)))
                self.series.append(patch)
                self.series_guards.append(self.guard_re.findall(comment))

    def check_guard(self, guard):
        if not guard:
            return _('guard cannot be an empty string')
        bad_chars = '# \t\r\n\f'
        first = guard[0]
        if first in '-+':
            return (_('guard %r starts with invalid character: %r') %
                      (guard, first))
        for c in bad_chars:
            if c in guard:
                return _('invalid character in guard %r: %r') % (guard, c)

    def set_active(self, guards):
        for guard in guards:
            bad = self.check_guard(guard)
            if bad:
                raise util.Abort(bad)
        guards = sorted(set(guards))
        self.ui.debug('active guards: %s\n' % ' '.join(guards))
        self.active_guards = guards
        self.guards_dirty = True

    def active(self):
        if self.active_guards is None:
            self.active_guards = []
            try:
                guards = self.opener(self.guards_path).read().split()
            except IOError, err:
                if err.errno != errno.ENOENT:
                    raise
                guards = []
            for i, guard in enumerate(guards):
                bad = self.check_guard(guard)
                if bad:
                    self.ui.warn('%s:%d: %s\n' %
                                 (self.join(self.guards_path), i + 1, bad))
                else:
                    self.active_guards.append(guard)
        return self.active_guards

    def set_guards(self, idx, guards):
        for g in guards:
            if len(g) < 2:
                raise util.Abort(_('guard %r too short') % g)
            if g[0] not in '-+':
                raise util.Abort(_('guard %r starts with invalid char') % g)
            bad = self.check_guard(g[1:])
            if bad:
                raise util.Abort(bad)
        drop = self.guard_re.sub('', self.full_series[idx])
        self.full_series[idx] = drop + ''.join([' #' + g for g in guards])
        self.parse_series()
        self.series_dirty = True

    def pushable(self, idx):
        if isinstance(idx, str):
            idx = self.series.index(idx)
        patchguards = self.series_guards[idx]
        if not patchguards:
            return True, None
        guards = self.active()
        exactneg = [g for g in patchguards if g[0] == '-' and g[1:] in guards]
        if exactneg:
            return False, exactneg[0]
        pos = [g for g in patchguards if g[0] == '+']
        exactpos = [g for g in pos if g[1:] in guards]
        if pos:
            if exactpos:
                return True, exactpos[0]
            return False, pos
        return True, ''

    def explain_pushable(self, idx, all_patches=False):
        write = all_patches and self.ui.write or self.ui.warn
        if all_patches or self.ui.verbose:
            if isinstance(idx, str):
                idx = self.series.index(idx)
            pushable, why = self.pushable(idx)
            if all_patches and pushable:
                if why is None:
                    write(_('allowing %s - no guards in effect\n') %
                          self.series[idx])
                else:
                    if not why:
                        write(_('allowing %s - no matching negative guards\n') %
                              self.series[idx])
                    else:
                        write(_('allowing %s - guarded by %r\n') %
                              (self.series[idx], why))
            if not pushable:
                if why:
                    write(_('skipping %s - guarded by %r\n') %
                          (self.series[idx], why))
                else:
                    write(_('skipping %s - no matching guards\n') %
                          self.series[idx])

    def save_dirty(self):
        def write_list(items, path):
            fp = self.opener(path, 'w')
            for i in items:
                fp.write("%s\n" % i)
            fp.close()
        if self.applied_dirty:
            write_list(map(str, self.applied), self.status_path)
        if self.series_dirty:
            write_list(self.full_series, self.series_path)
        if self.guards_dirty:
            write_list(self.active_guards, self.guards_path)

    def removeundo(self, repo):
        undo = repo.sjoin('undo')
        if not os.path.exists(undo):
            return
        try:
            os.unlink(undo)
        except OSError, inst:
            self.ui.warn(_('error removing undo: %s\n') % str(inst))

    def printdiff(self, repo, diffopts, node1, node2=None, files=None,
                  fp=None, changes=None, opts={}):
        stat = opts.get('stat')
        if stat:
            opts['unified'] = '0'

        m = cmdutil.match(repo, files, opts)
        chunks = patch.diff(repo, node1, node2, m, changes, diffopts)
        write = fp is None and repo.ui.write or fp.write
        if stat:
            width = self.ui.interactive() and util.termwidth() or 80
            write(patch.diffstat(util.iterlines(chunks), width=width,
                                 git=diffopts.git))
        else:
            for chunk in chunks:
                write(chunk)

    def mergeone(self, repo, mergeq, head, patch, rev, diffopts):
        # first try just applying the patch
        (err, n) = self.apply(repo, [patch], update_status=False,
                              strict=True, merge=rev)

        if err == 0:
            return (err, n)

        if n is None:
            raise util.Abort(_("apply failed for patch %s") % patch)

        self.ui.warn(_("patch didn't work out, merging %s\n") % patch)

        # apply failed, strip away that rev and merge.
        hg.clean(repo, head)
        self.strip(repo, n, update=False, backup='strip')

        ctx = repo[rev]
        ret = hg.merge(repo, rev)
        if ret:
            raise util.Abort(_("update returned %d") % ret)
        n = repo.commit(ctx.description(), ctx.user(), force=True)
        if n is None:
            raise util.Abort(_("repo commit failed"))
        try:
            ph = patchheader(mergeq.join(patch))
        except:
            raise util.Abort(_("unable to read %s") % patch)

        diffopts = self.patchopts(diffopts, patch)
        patchf = self.opener(patch, "w")
        comments = str(ph)
        if comments:
            patchf.write(comments)
        self.printdiff(repo, diffopts, head, n, fp=patchf)
        patchf.close()
        self.removeundo(repo)
        return (0, n)

    def qparents(self, repo, rev=None):
        if rev is None:
            (p1, p2) = repo.dirstate.parents()
            if p2 == nullid:
                return p1
            if len(self.applied) == 0:
                return None
            return bin(self.applied[-1].rev)
        pp = repo.changelog.parents(rev)
        if pp[1] != nullid:
            arevs = [x.rev for x in self.applied]
            p0 = hex(pp[0])
            p1 = hex(pp[1])
            if p0 in arevs:
                return pp[0]
            if p1 in arevs:
                return pp[1]
        return pp[0]

    def mergepatch(self, repo, mergeq, series, diffopts):
        if len(self.applied) == 0:
            # each of the patches merged in will have two parents.  This
            # can confuse the qrefresh, qdiff, and strip code because it
            # needs to know which parent is actually in the patch queue.
            # so, we insert a merge marker with only one parent.  This way
            # the first patch in the queue is never a merge patch
            #
            pname = ".hg.patches.merge.marker"
            n = repo.commit('[mq]: merge marker', force=True)
            self.removeundo(repo)
            self.applied.append(statusentry(hex(n), pname))
            self.applied_dirty = 1

        head = self.qparents(repo)

        for patch in series:
            patch = mergeq.lookup(patch, strict=True)
            if not patch:
                self.ui.warn(_("patch %s does not exist\n") % patch)
                return (1, None)
            pushable, reason = self.pushable(patch)
            if not pushable:
                self.explain_pushable(patch, all_patches=True)
                continue
            info = mergeq.isapplied(patch)
            if not info:
                self.ui.warn(_("patch %s is not applied\n") % patch)
                return (1, None)
            rev = bin(info[1])
            err, head = self.mergeone(repo, mergeq, head, patch, rev, diffopts)
            if head:
                self.applied.append(statusentry(hex(head), patch))
                self.applied_dirty = 1
            if err:
                return (err, head)
        self.save_dirty()
        return (0, head)

    def patch(self, repo, patchfile):
        '''Apply patchfile  to the working directory.
        patchfile: name of patch file'''
        files = {}
        try:
            fuzz = patch.patch(patchfile, self.ui, strip=1, cwd=repo.root,
                               files=files, eolmode=None)
        except Exception, inst:
            self.ui.note(str(inst) + '\n')
            if not self.ui.verbose:
                self.ui.warn(_("patch failed, unable to continue (try -v)\n"))
            return (False, files, False)

        return (True, files, fuzz)

    def apply(self, repo, series, list=False, update_status=True,
              strict=False, patchdir=None, merge=None, all_files={}):
        wlock = lock = tr = None
        try:
            wlock = repo.wlock()
            lock = repo.lock()
            tr = repo.transaction()
            try:
                ret = self._apply(repo, series, list, update_status,
                                  strict, patchdir, merge, all_files=all_files)
                tr.close()
                self.save_dirty()
                return ret
            except:
                try:
                    tr.abort()
                finally:
                    repo.invalidate()
                    repo.dirstate.invalidate()
                raise
        finally:
            del tr
            release(lock, wlock)
            self.removeundo(repo)

    def _apply(self, repo, series, list=False, update_status=True,
               strict=False, patchdir=None, merge=None, all_files={}):
        '''returns (error, hash)
        error = 1 for unable to read, 2 for patch failed, 3 for patch fuzz'''
        # TODO unify with commands.py
        if not patchdir:
            patchdir = self.path
        err = 0
        n = None
        for patchname in series:
            pushable, reason = self.pushable(patchname)
            if not pushable:
                self.explain_pushable(patchname, all_patches=True)
                continue
            self.ui.status(_("applying %s\n") % patchname)
            pf = os.path.join(patchdir, patchname)

            try:
                ph = patchheader(self.join(patchname))
            except:
                self.ui.warn(_("unable to read %s\n") % patchname)
                err = 1
                break

            message = ph.message
            if not message:
                message = "imported patch %s\n" % patchname
            else:
                if list:
                    message.append("\nimported patch %s" % patchname)
                message = '\n'.join(message)

            if ph.haspatch:
                (patcherr, files, fuzz) = self.patch(repo, pf)
                all_files.update(files)
                patcherr = not patcherr
            else:
                self.ui.warn(_("patch %s is empty\n") % patchname)
                patcherr, files, fuzz = 0, [], 0

            if merge and files:
                # Mark as removed/merged and update dirstate parent info
                removed = []
                merged = []
                for f in files:
                    if os.path.exists(repo.wjoin(f)):
                        merged.append(f)
                    else:
                        removed.append(f)
                for f in removed:
                    repo.dirstate.remove(f)
                for f in merged:
                    repo.dirstate.merge(f)
                p1, p2 = repo.dirstate.parents()
                repo.dirstate.setparents(p1, merge)

            files = patch.updatedir(self.ui, repo, files)
            match = cmdutil.matchfiles(repo, files or [])
            n = repo.commit(message, ph.user, ph.date, match=match, force=True)

            if n is None:
                raise util.Abort(_("repo commit failed"))

            if update_status:
                self.applied.append(statusentry(hex(n), patchname))

            if patcherr:
                self.ui.warn(_("patch failed, rejects left in working dir\n"))
                err = 2
                break

            if fuzz and strict:
                self.ui.warn(_("fuzz found when applying patch, stopping\n"))
                err = 3
                break
        return (err, n)

    def _cleanup(self, patches, numrevs, keep=False):
        if not keep:
            r = self.qrepo()
            if r:
                r.remove(patches, True)
            else:
                for p in patches:
                    os.unlink(self.join(p))

        if numrevs:
            del self.applied[:numrevs]
            self.applied_dirty = 1

        for i in sorted([self.find_series(p) for p in patches], reverse=True):
            del self.full_series[i]
        self.parse_series()
        self.series_dirty = 1

    def _revpatches(self, repo, revs):
        firstrev = repo[self.applied[0].rev].rev()
        patches = []
        for i, rev in enumerate(revs):

            if rev < firstrev:
                raise util.Abort(_('revision %d is not managed') % rev)

            ctx = repo[rev]
            base = bin(self.applied[i].rev)
            if ctx.node() != base:
                msg = _('cannot delete revision %d above applied patches')
                raise util.Abort(msg % rev)

            patch = self.applied[i].name
            for fmt in ('[mq]: %s', 'imported patch %s'):
                if ctx.description() == fmt % patch:
                    msg = _('patch %s finalized without changeset message\n')
                    repo.ui.status(msg % patch)
                    break

            patches.append(patch)
        return patches

    def finish(self, repo, revs):
        patches = self._revpatches(repo, sorted(revs))
        self._cleanup(patches, len(patches))

    def delete(self, repo, patches, opts):
        if not patches and not opts.get('rev'):
            raise util.Abort(_('qdelete requires at least one revision or '
                               'patch name'))

        realpatches = []
        for patch in patches:
            patch = self.lookup(patch, strict=True)
            info = self.isapplied(patch)
            if info:
                raise util.Abort(_("cannot delete applied patch %s") % patch)
            if patch not in self.series:
                raise util.Abort(_("patch %s not in series file") % patch)
            realpatches.append(patch)

        numrevs = 0
        if opts.get('rev'):
            if not self.applied:
                raise util.Abort(_('no patches applied'))
            revs = cmdutil.revrange(repo, opts['rev'])
            if len(revs) > 1 and revs[0] > revs[1]:
                revs.reverse()
            revpatches = self._revpatches(repo, revs)
            realpatches += revpatches
            numrevs = len(revpatches)

        self._cleanup(realpatches, numrevs, opts.get('keep'))

    def check_toppatch(self, repo):
        if len(self.applied) > 0:
            top = bin(self.applied[-1].rev)
            patch = self.applied[-1].name
            pp = repo.dirstate.parents()
            if top not in pp:
                raise util.Abort(_("working directory revision is not qtip"))
            return top, patch
        return None, None

    def check_localchanges(self, repo, force=False, refresh=True):
        m, a, r, d = repo.status()[:4]
        if m or a or r or d:
            if not force:
                if refresh:
                    raise util.Abort(_("local changes found, refresh first"))
                else:
                    raise util.Abort(_("local changes found"))
        return m, a, r, d

    _reserved = ('series', 'status', 'guards')
    def check_reserved_name(self, name):
        if (name in self._reserved or name.startswith('.hg')
            or name.startswith('.mq')):
            raise util.Abort(_('"%s" cannot be used as the name of a patch')
                             % name)

    def new(self, repo, patchfn, *pats, **opts):
        """options:
           msg: a string or a no-argument function returning a string
        """
        msg = opts.get('msg')
        force = opts.get('force')
        user = opts.get('user')
        date = opts.get('date')
        if date:
            date = util.parsedate(date)
        diffopts = self.diffopts({'git': opts.get('git')})
        self.check_reserved_name(patchfn)
        if os.path.exists(self.join(patchfn)):
            raise util.Abort(_('patch "%s" already exists') % patchfn)
        if opts.get('include') or opts.get('exclude') or pats:
            match = cmdutil.match(repo, pats, opts)
            # detect missing files in pats
            def badfn(f, msg):
                raise util.Abort('%s: %s' % (f, msg))
            match.bad = badfn
            m, a, r, d = repo.status(match=match)[:4]
        else:
            m, a, r, d = self.check_localchanges(repo, force)
            match = cmdutil.matchfiles(repo, m + a + r)
        if force:
            p = repo[None].parents()
            if len(p) > 1:
                raise util.Abort(_('cannot manage merge changesets'))
        commitfiles = m + a + r
        self.check_toppatch(repo)
        insert = self.full_series_end()
        wlock = repo.wlock()
        try:
            # if patch file write fails, abort early
            p = self.opener(patchfn, "w")
            try:
                if date:
                    p.write("# HG changeset patch\n")
                    if user:
                        p.write("# User " + user + "\n")
                    p.write("# Date %d %d\n\n" % date)
                elif user:
                    p.write("From: " + user + "\n\n")

                if hasattr(msg, '__call__'):
                    msg = msg()
                commitmsg = msg and msg or ("[mq]: %s" % patchfn)
                n = repo.commit(commitmsg, user, date, match=match, force=True)
                if n is None:
                    raise util.Abort(_("repo commit failed"))
                try:
                    self.full_series[insert:insert] = [patchfn]
                    self.applied.append(statusentry(hex(n), patchfn))
                    self.parse_series()
                    self.series_dirty = 1
                    self.applied_dirty = 1
                    if msg:
                        msg = msg + "\n\n"
                        p.write(msg)
                    if commitfiles:
                        parent = self.qparents(repo, n)
                        chunks = patch.diff(repo, node1=parent, node2=n,
                                            match=match, opts=diffopts)
                        for chunk in chunks:
                            p.write(chunk)
                    p.close()
                    wlock.release()
                    wlock = None
                    r = self.qrepo()
                    if r:
                        r.add([patchfn])
                except:
                    repo.rollback()
                    raise
            except Exception:
                patchpath = self.join(patchfn)
                try:
                    os.unlink(patchpath)
                except:
                    self.ui.warn(_('error unlinking %s\n') % patchpath)
                raise
            self.removeundo(repo)
        finally:
            release(wlock)

    def strip(self, repo, rev, update=True, backup="all", force=None):
        wlock = lock = None
        try:
            wlock = repo.wlock()
            lock = repo.lock()

            if update:
                self.check_localchanges(repo, force=force, refresh=False)
                urev = self.qparents(repo, rev)
                hg.clean(repo, urev)
                repo.dirstate.write()

            self.removeundo(repo)
            repair.strip(self.ui, repo, rev, backup)
            # strip may have unbundled a set of backed up revisions after
            # the actual strip
            self.removeundo(repo)
        finally:
            release(lock, wlock)

    def isapplied(self, patch):
        """returns (index, rev, patch)"""
        for i, a in enumerate(self.applied):
            if a.name == patch:
                return (i, a.rev, a.name)
        return None

    # if the exact patch name does not exist, we try a few
    # variations.  If strict is passed, we try only #1
    #
    # 1) a number to indicate an offset in the series file
    # 2) a unique substring of the patch name was given
    # 3) patchname[-+]num to indicate an offset in the series file
    def lookup(self, patch, strict=False):
        patch = patch and str(patch)

        def partial_name(s):
            if s in self.series:
                return s
            matches = [x for x in self.series if s in x]
            if len(matches) > 1:
                self.ui.warn(_('patch name "%s" is ambiguous:\n') % s)
                for m in matches:
                    self.ui.warn('  %s\n' % m)
                return None
            if matches:
                return matches[0]
            if len(self.series) > 0 and len(self.applied) > 0:
                if s == 'qtip':
                    return self.series[self.series_end(True)-1]
                if s == 'qbase':
                    return self.series[0]
            return None

        if patch is None:
            return None
        if patch in self.series:
            return patch

        if not os.path.isfile(self.join(patch)):
            try:
                sno = int(patch)
            except (ValueError, OverflowError):
                pass
            else:
                if -len(self.series) <= sno < len(self.series):
                    return self.series[sno]

            if not strict:
                res = partial_name(patch)
                if res:
                    return res
                minus = patch.rfind('-')
                if minus >= 0:
                    res = partial_name(patch[:minus])
                    if res:
                        i = self.series.index(res)
                        try:
                            off = int(patch[minus + 1:] or 1)
                        except (ValueError, OverflowError):
                            pass
                        else:
                            if i - off >= 0:
                                return self.series[i - off]
                plus = patch.rfind('+')
                if plus >= 0:
                    res = partial_name(patch[:plus])
                    if res:
                        i = self.series.index(res)
                        try:
                            off = int(patch[plus + 1:] or 1)
                        except (ValueError, OverflowError):
                            pass
                        else:
                            if i + off < len(self.series):
                                return self.series[i + off]
        raise util.Abort(_("patch %s not in series") % patch)

    def push(self, repo, patch=None, force=False, list=False,
             mergeq=None, all=False):
        diffopts = self.diffopts()
        wlock = repo.wlock()
        try:
            heads = []
            for b, ls in repo.branchmap().iteritems():
                heads += ls
            if not heads:
                heads = [nullid]
            if repo.dirstate.parents()[0] not in heads:
                self.ui.status(_("(working directory not at a head)\n"))

            if not self.series:
                self.ui.warn(_('no patches in series\n'))
                return 0

            patch = self.lookup(patch)
            # Suppose our series file is: A B C and the current 'top'
            # patch is B. qpush C should be performed (moving forward)
            # qpush B is a NOP (no change) qpush A is an error (can't
            # go backwards with qpush)
            if patch:
                info = self.isapplied(patch)
                if info:
                    if info[0] < len(self.applied) - 1:
                        raise util.Abort(
                            _("cannot push to a previous patch: %s") % patch)
                    self.ui.warn(
                        _('qpush: %s is already at the top\n') % patch)
                    return
                pushable, reason = self.pushable(patch)
                if not pushable:
                    if reason:
                        reason = _('guarded by %r') % reason
                    else:
                        reason = _('no matching guards')
                    self.ui.warn(_("cannot push '%s' - %s\n") % (patch, reason))
                    return 1
            elif all:
                patch = self.series[-1]
                if self.isapplied(patch):
                    self.ui.warn(_('all patches are currently applied\n'))
                    return 0

            # Following the above example, starting at 'top' of B:
            # qpush should be performed (pushes C), but a subsequent
            # qpush without an argument is an error (nothing to
            # apply). This allows a loop of "...while hg qpush..." to
            # work as it detects an error when done
            start = self.series_end()
            if start == len(self.series):
                self.ui.warn(_('patch series already fully applied\n'))
                return 1
            if not force:
                self.check_localchanges(repo)

            self.applied_dirty = 1
            if start > 0:
                self.check_toppatch(repo)
            if not patch:
                patch = self.series[start]
                end = start + 1
            else:
                end = self.series.index(patch, start) + 1

            s = self.series[start:end]
            all_files = {}
            try:
                if mergeq:
                    ret = self.mergepatch(repo, mergeq, s, diffopts)
                else:
                    ret = self.apply(repo, s, list, all_files=all_files)
            except:
                self.ui.warn(_('cleaning up working directory...'))
                node = repo.dirstate.parents()[0]
                hg.revert(repo, node, None)
                unknown = repo.status(unknown=True)[4]
                # only remove unknown files that we know we touched or
                # created while patching
                for f in unknown:
                    if f in all_files:
                        util.unlink(repo.wjoin(f))
                self.ui.warn(_('done\n'))
                raise

            if not self.applied:
                return ret[0]
            top = self.applied[-1].name
            if ret[0] and ret[0] > 1:
                msg = _("errors during apply, please fix and refresh %s\n")
                self.ui.write(msg % top)
            else:
                self.ui.write(_("now at: %s\n") % top)
            return ret[0]

        finally:
            wlock.release()

    def pop(self, repo, patch=None, force=False, update=True, all=False):
        def getfile(f, rev, flags):
            t = repo.file(f).read(rev)
            repo.wwrite(f, t, flags)

        wlock = repo.wlock()
        try:
            if patch:
                # index, rev, patch
                info = self.isapplied(patch)
                if not info:
                    patch = self.lookup(patch)
                info = self.isapplied(patch)
                if not info:
                    raise util.Abort(_("patch %s is not applied") % patch)

            if len(self.applied) == 0:
                # Allow qpop -a to work repeatedly,
                # but not qpop without an argument
                self.ui.warn(_("no patches applied\n"))
                return not all

            if all:
                start = 0
            elif patch:
                start = info[0] + 1
            else:
                start = len(self.applied) - 1

            if start >= len(self.applied):
                self.ui.warn(_("qpop: %s is already at the top\n") % patch)
                return

            if not update:
                parents = repo.dirstate.parents()
                rr = [bin(x.rev) for x in self.applied]
                for p in parents:
                    if p in rr:
                        self.ui.warn(_("qpop: forcing dirstate update\n"))
                        update = True
            else:
                parents = [p.hex() for p in repo[None].parents()]
                needupdate = False
                for entry in self.applied[start:]:
                    if entry.rev in parents:
                        needupdate = True
                        break
                update = needupdate

            if not force and update:
                self.check_localchanges(repo)

            self.applied_dirty = 1
            end = len(self.applied)
            rev = bin(self.applied[start].rev)
            if update:
                top = self.check_toppatch(repo)[0]

            try:
                heads = repo.changelog.heads(rev)
            except error.LookupError:
                node = short(rev)
                raise util.Abort(_('trying to pop unknown node %s') % node)

            if heads != [bin(self.applied[-1].rev)]:
                raise util.Abort(_("popping would remove a revision not "
                                   "managed by this patch queue"))

            # we know there are no local changes, so we can make a simplified
            # form of hg.update.
            if update:
                qp = self.qparents(repo, rev)
                changes = repo.changelog.read(qp)
                mmap = repo.manifest.read(changes[0])
                m, a, r, d = repo.status(qp, top)[:4]
                if d:
                    raise util.Abort(_("deletions found between repo revs"))
                for f in a:
                    try:
                        os.unlink(repo.wjoin(f))
                    except OSError, e:
                        if e.errno != errno.ENOENT:
                            raise
                    try: os.removedirs(os.path.dirname(repo.wjoin(f)))
                    except: pass
                    repo.dirstate.forget(f)
                for f in m:
                    getfile(f, mmap[f], mmap.flags(f))
                for f in r:
                    getfile(f, mmap[f], mmap.flags(f))
                for f in m + r:
                    repo.dirstate.normal(f)
                repo.dirstate.setparents(qp, nullid)
            for patch in reversed(self.applied[start:end]):
                self.ui.status(_("popping %s\n") % patch.name)
            del self.applied[start:end]
            self.strip(repo, rev, update=False, backup='strip')
            if len(self.applied):
                self.ui.write(_("now at: %s\n") % self.applied[-1].name)
            else:
                self.ui.write(_("patch queue now empty\n"))
        finally:
            wlock.release()

    def diff(self, repo, pats, opts):
        top, patch = self.check_toppatch(repo)
        if not top:
            self.ui.write(_("no patches applied\n"))
            return
        qp = self.qparents(repo, top)
        if opts.get('reverse'):
            node1, node2 = None, qp
        else:
            node1, node2 = qp, None
        diffopts = self.diffopts(opts, patch)
        self.printdiff(repo, diffopts, node1, node2, files=pats, opts=opts)

    def refresh(self, repo, pats=None, **opts):
        if len(self.applied) == 0:
            self.ui.write(_("no patches applied\n"))
            return 1
        msg = opts.get('msg', '').rstrip()
        newuser = opts.get('user')
        newdate = opts.get('date')
        if newdate:
            newdate = '%d %d' % util.parsedate(newdate)
        wlock = repo.wlock()

        try:
            self.check_toppatch(repo)
            (top, patchfn) = (self.applied[-1].rev, self.applied[-1].name)
            top = bin(top)
            if repo.changelog.heads(top) != [top]:
                raise util.Abort(_("cannot refresh a revision with children"))

            cparents = repo.changelog.parents(top)
            patchparent = self.qparents(repo, top)
            ph = patchheader(self.join(patchfn))
            diffopts = self.diffopts({'git': opts.get('git')}, patchfn)
            if msg:
                ph.setmessage(msg)
            if newuser:
                ph.setuser(newuser)
            if newdate:
                ph.setdate(newdate)

            # only commit new patch when write is complete
            patchf = self.opener(patchfn, 'w', atomictemp=True)

            comments = str(ph)
            if comments:
                patchf.write(comments)

            # update the dirstate in place, strip off the qtip commit
            # and then commit.
            #
            # this should really read:
            #   mm, dd, aa, aa2 = repo.status(tip, patchparent)[:4]
            # but we do it backwards to take advantage of manifest/chlog
            # caching against the next repo.status call
            mm, aa, dd, aa2 = repo.status(patchparent, top)[:4]
            changes = repo.changelog.read(top)
            man = repo.manifest.read(changes[0])
            aaa = aa[:]
            matchfn = cmdutil.match(repo, pats, opts)
            # in short mode, we only diff the files included in the
            # patch already plus specified files
            if opts.get('short'):
                # if amending a patch, we start with existing
                # files plus specified files - unfiltered
                match = cmdutil.matchfiles(repo, mm + aa + dd + matchfn.files())
                # filter with inc/exl options
                matchfn = cmdutil.match(repo, opts=opts)
            else:
                match = cmdutil.matchall(repo)
            m, a, r, d = repo.status(match=match)[:4]

            # we might end up with files that were added between
            # qtip and the dirstate parent, but then changed in the
            # local dirstate. in this case, we want them to only
            # show up in the added section
            for x in m:
                if x not in aa:
                    mm.append(x)
            # we might end up with files added by the local dirstate that
            # were deleted by the patch.  In this case, they should only
            # show up in the changed section.
            for x in a:
                if x in dd:
                    del dd[dd.index(x)]
                    mm.append(x)
                else:
                    aa.append(x)
            # make sure any files deleted in the local dirstate
            # are not in the add or change column of the patch
            forget = []
            for x in d + r:
                if x in aa:
                    del aa[aa.index(x)]
                    forget.append(x)
                    continue
                elif x in mm:
                    del mm[mm.index(x)]
                dd.append(x)

            m = list(set(mm))
            r = list(set(dd))
            a = list(set(aa))
            c = [filter(matchfn, l) for l in (m, a, r)]
            match = cmdutil.matchfiles(repo, set(c[0] + c[1] + c[2]))
            chunks = patch.diff(repo, patchparent, match=match,
                                changes=c, opts=diffopts)
            for chunk in chunks:
                patchf.write(chunk)

<<<<<<< HEAD
                try:
                    if diffopts.git or diffopts.upgrade:
                        copies = {}
                        for dst in a:
                            src = repo.dirstate.copied(dst)
                            # during qfold, the source file for copies may
                            # be removed. Treat this as a simple add.
                            if src is not None and src in repo.dirstate:
                                copies.setdefault(src, []).append(dst)
                            repo.dirstate.add(dst)
                        # remember the copies between patchparent and tip
                        for dst in aaa:
                            f = repo.file(dst)
                            src = f.renamed(man[dst])
                            if src:
                                copies.setdefault(src[0], []).extend(
                                    copies.get(dst, []))
                                if dst in a:
                                    copies[src[0]].append(dst)
                            # we can't copy a file created by the patch itself
                            if dst in copies:
                                del copies[dst]
                        for src, dsts in copies.iteritems():
                            for dst in dsts:
                                repo.dirstate.copy(src, dst)
                    else:
                        for dst in a:
                            repo.dirstate.add(dst)
                        # Drop useless copy information
                        for f in list(repo.dirstate.copies()):
                            repo.dirstate.copy(None, f)
                    for f in r:
                        repo.dirstate.remove(f)
                    # if the patch excludes a modified file, mark that
                    # file with mtime=0 so status can see it.
                    mm = []
                    for i in xrange(len(m)-1, -1, -1):
                        if not matchfn(m[i]):
                            mm.append(m[i])
                            del m[i]
                    for f in m:
                        repo.dirstate.normal(f)
                    for f in mm:
                        repo.dirstate.normallookup(f)
                    for f in forget:
                        repo.dirstate.forget(f)

                    if not msg:
                        if not ph.message:
                            message = "[mq]: %s\n" % patchfn
                        else:
                            message = "\n".join(ph.message)
=======
            try:
                if diffopts.git:
                    copies = {}
                    for dst in a:
                        src = repo.dirstate.copied(dst)
                        # during qfold, the source file for copies may
                        # be removed. Treat this as a simple add.
                        if src is not None and src in repo.dirstate:
                            copies.setdefault(src, []).append(dst)
                        repo.dirstate.add(dst)
                    # remember the copies between patchparent and qtip
                    for dst in aaa:
                        f = repo.file(dst)
                        src = f.renamed(man[dst])
                        if src:
                            copies.setdefault(src[0], []).extend(copies.get(dst, []))
                            if dst in a:
                                copies[src[0]].append(dst)
                        # we can't copy a file created by the patch itself
                        if dst in copies:
                            del copies[dst]
                    for src, dsts in copies.iteritems():
                        for dst in dsts:
                            repo.dirstate.copy(src, dst)
                else:
                    for dst in a:
                        repo.dirstate.add(dst)
                    # Drop useless copy information
                    for f in list(repo.dirstate.copies()):
                        repo.dirstate.copy(None, f)
                for f in r:
                    repo.dirstate.remove(f)
                # if the patch excludes a modified file, mark that
                # file with mtime=0 so status can see it.
                mm = []
                for i in xrange(len(m)-1, -1, -1):
                    if not matchfn(m[i]):
                        mm.append(m[i])
                        del m[i]
                for f in m:
                    repo.dirstate.normal(f)
                for f in mm:
                    repo.dirstate.normallookup(f)
                for f in forget:
                    repo.dirstate.forget(f)

                if not msg:
                    if not ph.message:
                        message = "[mq]: %s\n" % patchfn
>>>>>>> 9d2e0b10
                    else:
                        message = "\n".join(ph.message)
                else:
                    message = msg

                user = ph.user or changes[1]

                # assumes strip can roll itself back if interrupted
                repo.dirstate.setparents(*cparents)
                self.applied.pop()
                self.applied_dirty = 1
                self.strip(repo, top, update=False,
                           backup='strip')
            except:
                repo.dirstate.invalidate()
                raise

            try:
                # might be nice to attempt to roll back strip after this
                patchf.rename()
                n = repo.commit(message, user, ph.date, match=match,
                                force=True)
                self.applied.append(statusentry(hex(n), patchfn))
            except:
                ctx = repo[cparents[0]]
                repo.dirstate.rebuild(ctx.node(), ctx.manifest())
                self.save_dirty()
                self.ui.warn(_('refresh interrupted while patch was popped! '
                               '(revert --all, qpush to recover)\n'))
                raise
        finally:
            wlock.release()
            self.removeundo(repo)

    def init(self, repo, create=False):
        if not create and os.path.isdir(self.path):
            raise util.Abort(_("patch queue directory already exists"))
        try:
            os.mkdir(self.path)
        except OSError, inst:
            if inst.errno != errno.EEXIST or not create:
                raise
        if create:
            return self.qrepo(create=True)

    def unapplied(self, repo, patch=None):
        if patch and patch not in self.series:
            raise util.Abort(_("patch %s is not in series file") % patch)
        if not patch:
            start = self.series_end()
        else:
            start = self.series.index(patch) + 1
        unapplied = []
        for i in xrange(start, len(self.series)):
            pushable, reason = self.pushable(i)
            if pushable:
                unapplied.append((i, self.series[i]))
            self.explain_pushable(i)
        return unapplied

    def qseries(self, repo, missing=None, start=0, length=None, status=None,
                summary=False):
        def displayname(pfx, patchname):
            if summary:
                ph = patchheader(self.join(patchname))
                msg = ph.message and ph.message[0] or ''
                if self.ui.interactive():
                    width = util.termwidth() - len(pfx) - len(patchname) - 2
                    if width > 0:
                        msg = util.ellipsis(msg, width)
                    else:
                        msg = ''
                msg = "%s%s: %s" % (pfx, patchname, msg)
            else:
                msg = pfx + patchname
            self.ui.write(msg + '\n')

        applied = set([p.name for p in self.applied])
        if length is None:
            length = len(self.series) - start
        if not missing:
            if self.ui.verbose:
                idxwidth = len(str(start + length - 1))
            for i in xrange(start, start + length):
                patch = self.series[i]
                if patch in applied:
                    stat = 'A'
                elif self.pushable(i)[0]:
                    stat = 'U'
                else:
                    stat = 'G'
                pfx = ''
                if self.ui.verbose:
                    pfx = '%*d %s ' % (idxwidth, i, stat)
                elif status and status != stat:
                    continue
                displayname(pfx, patch)
        else:
            msng_list = []
            for root, dirs, files in os.walk(self.path):
                d = root[len(self.path) + 1:]
                for f in files:
                    fl = os.path.join(d, f)
                    if (fl not in self.series and
                        fl not in (self.status_path, self.series_path,
                                   self.guards_path)
                        and not fl.startswith('.')):
                        msng_list.append(fl)
            for x in sorted(msng_list):
                pfx = self.ui.verbose and ('D ') or ''
                displayname(pfx, x)

    def issaveline(self, l):
        if l.name == '.hg.patches.save.line':
            return True

    def qrepo(self, create=False):
        if create or os.path.isdir(self.join(".hg")):
            return hg.repository(self.ui, path=self.path, create=create)

    def restore(self, repo, rev, delete=None, qupdate=None):
        c = repo.changelog.read(rev)
        desc = c[4].strip()
        lines = desc.splitlines()
        i = 0
        datastart = None
        series = []
        applied = []
        qpp = None
        for i, line in enumerate(lines):
            if line == 'Patch Data:':
                datastart = i + 1
            elif line.startswith('Dirstate:'):
                l = line.rstrip()
                l = l[10:].split(' ')
                qpp = [bin(x) for x in l]
            elif datastart != None:
                l = line.rstrip()
                se = statusentry(l)
                file_ = se.name
                if se.rev:
                    applied.append(se)
                else:
                    series.append(file_)
        if datastart is None:
            self.ui.warn(_("No saved patch data found\n"))
            return 1
        self.ui.warn(_("restoring status: %s\n") % lines[0])
        self.full_series = series
        self.applied = applied
        self.parse_series()
        self.series_dirty = 1
        self.applied_dirty = 1
        heads = repo.changelog.heads()
        if delete:
            if rev not in heads:
                self.ui.warn(_("save entry has children, leaving it alone\n"))
            else:
                self.ui.warn(_("removing save entry %s\n") % short(rev))
                pp = repo.dirstate.parents()
                if rev in pp:
                    update = True
                else:
                    update = False
                self.strip(repo, rev, update=update, backup='strip')
        if qpp:
            self.ui.warn(_("saved queue repository parents: %s %s\n") %
                         (short(qpp[0]), short(qpp[1])))
            if qupdate:
                self.ui.status(_("queue directory updating\n"))
                r = self.qrepo()
                if not r:
                    self.ui.warn(_("Unable to load queue repository\n"))
                    return 1
                hg.clean(r, qpp[0])

    def save(self, repo, msg=None):
        if len(self.applied) == 0:
            self.ui.warn(_("save: no patches applied, exiting\n"))
            return 1
        if self.issaveline(self.applied[-1]):
            self.ui.warn(_("status is already saved\n"))
            return 1

        ar = [':' + x for x in self.full_series]
        if not msg:
            msg = _("hg patches saved state")
        else:
            msg = "hg patches: " + msg.rstrip('\r\n')
        r = self.qrepo()
        if r:
            pp = r.dirstate.parents()
            msg += "\nDirstate: %s %s" % (hex(pp[0]), hex(pp[1]))
        msg += "\n\nPatch Data:\n"
        text = msg + "\n".join([str(x) for x in self.applied]) + '\n' + (ar and
                   "\n".join(ar) + '\n' or "")
        n = repo.commit(text, force=True)
        if not n:
            self.ui.warn(_("repo commit failed\n"))
            return 1
        self.applied.append(statusentry(hex(n),'.hg.patches.save.line'))
        self.applied_dirty = 1
        self.removeundo(repo)

    def full_series_end(self):
        if len(self.applied) > 0:
            p = self.applied[-1].name
            end = self.find_series(p)
            if end is None:
                return len(self.full_series)
            return end + 1
        return 0

    def series_end(self, all_patches=False):
        """If all_patches is False, return the index of the next pushable patch
        in the series, or the series length. If all_patches is True, return the
        index of the first patch past the last applied one.
        """
        end = 0
        def next(start):
            if all_patches:
                return start
            i = start
            while i < len(self.series):
                p, reason = self.pushable(i)
                if p:
                    break
                self.explain_pushable(i)
                i += 1
            return i
        if len(self.applied) > 0:
            p = self.applied[-1].name
            try:
                end = self.series.index(p)
            except ValueError:
                return 0
            return next(end + 1)
        return next(end)

    def appliedname(self, index):
        pname = self.applied[index].name
        if not self.ui.verbose:
            p = pname
        else:
            p = str(self.series.index(pname)) + " " + pname
        return p

    def qimport(self, repo, files, patchname=None, rev=None, existing=None,
                force=None, git=False):
        def checkseries(patchname):
            if patchname in self.series:
                raise util.Abort(_('patch %s is already in the series file')
                                 % patchname)
        def checkfile(patchname):
            if not force and os.path.exists(self.join(patchname)):
                raise util.Abort(_('patch "%s" already exists')
                                 % patchname)

        if rev:
            if files:
                raise util.Abort(_('option "-r" not valid when importing '
                                   'files'))
            rev = cmdutil.revrange(repo, rev)
            rev.sort(reverse=True)
        if (len(files) > 1 or len(rev) > 1) and patchname:
            raise util.Abort(_('option "-n" not valid when importing multiple '
                               'patches'))
        i = 0
        added = []
        if rev:
            # If mq patches are applied, we can only import revisions
            # that form a linear path to qbase.
            # Otherwise, they should form a linear path to a head.
            heads = repo.changelog.heads(repo.changelog.node(rev[-1]))
            if len(heads) > 1:
                raise util.Abort(_('revision %d is the root of more than one '
                                   'branch') % rev[-1])
            if self.applied:
                base = hex(repo.changelog.node(rev[0]))
                if base in [n.rev for n in self.applied]:
                    raise util.Abort(_('revision %d is already managed')
                                     % rev[0])
                if heads != [bin(self.applied[-1].rev)]:
                    raise util.Abort(_('revision %d is not the parent of '
                                       'the queue') % rev[0])
                base = repo.changelog.rev(bin(self.applied[0].rev))
                lastparent = repo.changelog.parentrevs(base)[0]
            else:
                if heads != [repo.changelog.node(rev[0])]:
                    raise util.Abort(_('revision %d has unmanaged children')
                                     % rev[0])
                lastparent = None

            diffopts = self.diffopts({'git': git})
            for r in rev:
                p1, p2 = repo.changelog.parentrevs(r)
                n = repo.changelog.node(r)
                if p2 != nullrev:
                    raise util.Abort(_('cannot import merge revision %d') % r)
                if lastparent and lastparent != r:
                    raise util.Abort(_('revision %d is not the parent of %d')
                                     % (r, lastparent))
                lastparent = p1

                if not patchname:
                    patchname = normname('%d.diff' % r)
                self.check_reserved_name(patchname)
                checkseries(patchname)
                checkfile(patchname)
                self.full_series.insert(0, patchname)

                patchf = self.opener(patchname, "w")
                patch.export(repo, [n], fp=patchf, opts=diffopts)
                patchf.close()

                se = statusentry(hex(n), patchname)
                self.applied.insert(0, se)

                added.append(patchname)
                patchname = None
            self.parse_series()
            self.applied_dirty = 1

        for filename in files:
            if existing:
                if filename == '-':
                    raise util.Abort(_('-e is incompatible with import from -'))
                if not patchname:
                    patchname = normname(filename)
                self.check_reserved_name(patchname)
                if not os.path.isfile(self.join(patchname)):
                    raise util.Abort(_("patch %s does not exist") % patchname)
            else:
                try:
                    if filename == '-':
                        if not patchname:
                            raise util.Abort(
                                _('need --name to import a patch from -'))
                        text = sys.stdin.read()
                    else:
                        text = url.open(self.ui, filename).read()
                except (OSError, IOError):
                    raise util.Abort(_("unable to read %s") % filename)
                if not patchname:
                    patchname = normname(os.path.basename(filename))
                self.check_reserved_name(patchname)
                checkfile(patchname)
                patchf = self.opener(patchname, "w")
                patchf.write(text)
            if not force:
                checkseries(patchname)
            if patchname not in self.series:
                index = self.full_series_end() + i
                self.full_series[index:index] = [patchname]
            self.parse_series()
            self.ui.warn(_("adding %s to series file\n") % patchname)
            i += 1
            added.append(patchname)
            patchname = None
        self.series_dirty = 1
        qrepo = self.qrepo()
        if qrepo:
            qrepo.add(added)

def delete(ui, repo, *patches, **opts):
    """remove patches from queue

    The patches must not be applied, and at least one patch is required. With
    -k/--keep, the patch files are preserved in the patch directory.

    To stop managing a patch and move it into permanent history,
    use the qfinish command."""
    q = repo.mq
    q.delete(repo, patches, opts)
    q.save_dirty()
    return 0

def applied(ui, repo, patch=None, **opts):
    """print the patches already applied"""

    q = repo.mq
    l = len(q.applied)

    if patch:
        if patch not in q.series:
            raise util.Abort(_("patch %s is not in series file") % patch)
        end = q.series.index(patch) + 1
    else:
        end = q.series_end(True)

    if opts.get('last') and not end:
        ui.write(_("no patches applied\n"))
        return 1
    elif opts.get('last') and end == 1:
        ui.write(_("only one patch applied\n"))
        return 1
    elif opts.get('last'):
        start = end - 2
        end = 1
    else:
        start = 0

    return q.qseries(repo, length=end, start=start, status='A',
                     summary=opts.get('summary'))

def unapplied(ui, repo, patch=None, **opts):
    """print the patches not yet applied"""

    q = repo.mq
    if patch:
        if patch not in q.series:
            raise util.Abort(_("patch %s is not in series file") % patch)
        start = q.series.index(patch) + 1
    else:
        start = q.series_end(True)

    if start == len(q.series) and opts.get('first'):
        ui.write(_("all patches applied\n"))
        return 1

    length = opts.get('first') and 1 or None
    return q.qseries(repo, start=start, length=length, status='U',
                     summary=opts.get('summary'))

def qimport(ui, repo, *filename, **opts):
    """import a patch

    The patch is inserted into the series after the last applied
    patch. If no patches have been applied, qimport prepends the patch
    to the series.

    The patch will have the same name as its source file unless you
    give it a new one with -n/--name.

    You can register an existing patch inside the patch directory with
    the -e/--existing flag.

    With -f/--force, an existing patch of the same name will be
    overwritten.

    An existing changeset may be placed under mq control with -r/--rev
    (e.g. qimport --rev tip -n patch will place tip under mq control).
    With -g/--git, patches imported with --rev will use the git diff
    format. See the diffs help topic for information on why this is
    important for preserving rename/copy information and permission
    changes.

    To import a patch from standard input, pass - as the patch file.
    When importing from standard input, a patch name must be specified
    using the --name flag.
    """
    q = repo.mq
    q.qimport(repo, filename, patchname=opts['name'],
              existing=opts['existing'], force=opts['force'], rev=opts['rev'],
              git=opts['git'])
    q.save_dirty()

    if opts.get('push') and not opts.get('rev'):
        return q.push(repo, None)
    return 0

def init(ui, repo, **opts):
    """init a new queue repository (DEPRECATED)

    The queue repository is unversioned by default. If
    -c/--create-repo is specified, qinit will create a separate nested
    repository for patches (qinit -c may also be run later to convert
    an unversioned patch repository into a versioned one). You can use
    qcommit to commit changes to this queue repository.

    This command is depreacted. Without -c, it's implied by other relevant
    commands. With -c, use hg -Q init instead."""
    q = repo.mq
    r = q.init(repo, create=opts['create_repo'])
    q.save_dirty()
    if r:
        if not os.path.exists(r.wjoin('.hgignore')):
            fp = r.wopener('.hgignore', 'w')
            fp.write('^\\.hg\n')
            fp.write('^\\.mq\n')
            fp.write('syntax: glob\n')
            fp.write('status\n')
            fp.write('guards\n')
            fp.close()
        if not os.path.exists(r.wjoin('series')):
            r.wopener('series', 'w').close()
        r.add(['.hgignore', 'series'])
        commands.add(ui, r)
    return 0

def clone(ui, source, dest=None, **opts):
    '''clone main and patch repository at same time

    If source is local, destination will have no patches applied. If
    source is remote, this command can not check if patches are
    applied in source, so cannot guarantee that patches are not
    applied in destination. If you clone remote repository, be sure
    before that it has no patches applied.

    Source patch repository is looked for in <src>/.hg/patches by
    default. Use -p <url> to change.

    The patch directory must be a nested Mercurial repository, as
    would be created by qinit -c.
    '''
    def patchdir(repo):
        url = repo.url()
        if url.endswith('/'):
            url = url[:-1]
        return url + '/.hg/patches'
    if dest is None:
        dest = hg.defaultdest(source)
    sr = hg.repository(cmdutil.remoteui(ui, opts), ui.expandpath(source))
    if opts['patches']:
        patchespath = ui.expandpath(opts['patches'])
    else:
        patchespath = patchdir(sr)
    try:
        hg.repository(ui, patchespath)
    except error.RepoError:
        raise util.Abort(_('versioned patch repository not found'
                           ' (see qinit -c)'))
    qbase, destrev = None, None
    if sr.local():
        if sr.mq.applied:
            qbase = bin(sr.mq.applied[0].rev)
            if not hg.islocal(dest):
                heads = set(sr.heads())
                destrev = list(heads.difference(sr.heads(qbase)))
                destrev.append(sr.changelog.parents(qbase)[0])
    elif sr.capable('lookup'):
        try:
            qbase = sr.lookup('qbase')
        except error.RepoError:
            pass
    ui.note(_('cloning main repository\n'))
    sr, dr = hg.clone(ui, sr.url(), dest,
                      pull=opts['pull'],
                      rev=destrev,
                      update=False,
                      stream=opts['uncompressed'])
    ui.note(_('cloning patch repository\n'))
    hg.clone(ui, opts['patches'] or patchdir(sr), patchdir(dr),
             pull=opts['pull'], update=not opts['noupdate'],
             stream=opts['uncompressed'])
    if dr.local():
        if qbase:
            ui.note(_('stripping applied patches from destination '
                      'repository\n'))
            dr.mq.strip(dr, qbase, update=False, backup=None)
        if not opts['noupdate']:
            ui.note(_('updating destination repository\n'))
            hg.update(dr, dr.changelog.tip())

def commit(ui, repo, *pats, **opts):
    """commit changes in the queue repository (DEPRECATED)

    This command is deprecated; use hg -Q commit instead."""
    q = repo.mq
    r = q.qrepo()
    if not r:
        raise util.Abort('no queue repository')
    commands.commit(r.ui, r, *pats, **opts)

def series(ui, repo, **opts):
    """print the entire series file"""
    repo.mq.qseries(repo, missing=opts['missing'], summary=opts['summary'])
    return 0

def top(ui, repo, **opts):
    """print the name of the current patch"""
    q = repo.mq
    t = q.applied and q.series_end(True) or 0
    if t:
        return q.qseries(repo, start=t - 1, length=1, status='A',
                         summary=opts.get('summary'))
    else:
        ui.write(_("no patches applied\n"))
        return 1

def next(ui, repo, **opts):
    """print the name of the next patch"""
    q = repo.mq
    end = q.series_end()
    if end == len(q.series):
        ui.write(_("all patches applied\n"))
        return 1
    return q.qseries(repo, start=end, length=1, summary=opts.get('summary'))

def prev(ui, repo, **opts):
    """print the name of the previous patch"""
    q = repo.mq
    l = len(q.applied)
    if l == 1:
        ui.write(_("only one patch applied\n"))
        return 1
    if not l:
        ui.write(_("no patches applied\n"))
        return 1
    return q.qseries(repo, start=l - 2, length=1, status='A',
                     summary=opts.get('summary'))

def setupheaderopts(ui, opts):
    if not opts.get('user') and opts.get('currentuser'):
        opts['user'] = ui.username()
    if not opts.get('date') and opts.get('currentdate'):
        opts['date'] = "%d %d" % util.makedate()

def new(ui, repo, patch, *args, **opts):
    """create a new patch

    qnew creates a new patch on top of the currently-applied patch (if
    any). It will refuse to run if there are any outstanding changes
    unless -f/--force is specified, in which case the patch will be
    initialized with them. You may also use -I/--include,
    -X/--exclude, and/or a list of files after the patch name to add
    only changes to matching files to the new patch, leaving the rest
    as uncommitted modifications.

    -u/--user and -d/--date can be used to set the (given) user and
    date, respectively. -U/--currentuser and -D/--currentdate set user
    to current user and date to current date.

    -e/--edit, -m/--message or -l/--logfile set the patch header as
    well as the commit message. If none is specified, the header is
    empty and the commit message is '[mq]: PATCH'.

    Use the -g/--git option to keep the patch in the git extended diff
    format. Read the diffs help topic for more information on why this
    is important for preserving permission changes and copy/rename
    information.
    """
    msg = cmdutil.logmessage(opts)
    def getmsg():
        return ui.edit(msg, ui.username())
    q = repo.mq
    opts['msg'] = msg
    if opts.get('edit'):
        opts['msg'] = getmsg
    else:
        opts['msg'] = msg
    setupheaderopts(ui, opts)
    q.new(repo, patch, *args, **opts)
    q.save_dirty()
    return 0

def refresh(ui, repo, *pats, **opts):
    """update the current patch

    If any file patterns are provided, the refreshed patch will
    contain only the modifications that match those patterns; the
    remaining modifications will remain in the working directory.

    If -s/--short is specified, files currently included in the patch
    will be refreshed just like matched files and remain in the patch.

    hg add/remove/copy/rename work as usual, though you might want to
    use git-style patches (-g/--git or [diff] git=1) to track copies
    and renames. See the diffs help topic for more information on the
    git diff format.
    """
    q = repo.mq
    message = cmdutil.logmessage(opts)
    if opts['edit']:
        if not q.applied:
            ui.write(_("no patches applied\n"))
            return 1
        if message:
            raise util.Abort(_('option "-e" incompatible with "-m" or "-l"'))
        patch = q.applied[-1].name
        ph = patchheader(q.join(patch))
        message = ui.edit('\n'.join(ph.message), ph.user or ui.username())
    setupheaderopts(ui, opts)
    ret = q.refresh(repo, pats, msg=message, **opts)
    q.save_dirty()
    return ret

def diff(ui, repo, *pats, **opts):
    """diff of the current patch and subsequent modifications

    Shows a diff which includes the current patch as well as any
    changes which have been made in the working directory since the
    last refresh (thus showing what the current patch would become
    after a qrefresh).

    Use 'hg diff' if you only want to see the changes made since the
    last qrefresh, or 'hg export qtip' if you want to see changes made
    by the current patch without including changes made since the
    qrefresh.
    """
    repo.mq.diff(repo, pats, opts)
    return 0

def fold(ui, repo, *files, **opts):
    """fold the named patches into the current patch

    Patches must not yet be applied. Each patch will be successively
    applied to the current patch in the order given. If all the
    patches apply successfully, the current patch will be refreshed
    with the new cumulative patch, and the folded patches will be
    deleted. With -k/--keep, the folded patch files will not be
    removed afterwards.

    The header for each folded patch will be concatenated with the
    current patch header, separated by a line of '* * *'."""

    q = repo.mq

    if not files:
        raise util.Abort(_('qfold requires at least one patch name'))
    if not q.check_toppatch(repo)[0]:
        raise util.Abort(_('No patches applied'))
    q.check_localchanges(repo)

    message = cmdutil.logmessage(opts)
    if opts['edit']:
        if message:
            raise util.Abort(_('option "-e" incompatible with "-m" or "-l"'))

    parent = q.lookup('qtip')
    patches = []
    messages = []
    for f in files:
        p = q.lookup(f)
        if p in patches or p == parent:
            ui.warn(_('Skipping already folded patch %s') % p)
        if q.isapplied(p):
            raise util.Abort(_('qfold cannot fold already applied patch %s') % p)
        patches.append(p)

    for p in patches:
        if not message:
            ph = patchheader(q.join(p))
            if ph.message:
                messages.append(ph.message)
        pf = q.join(p)
        (patchsuccess, files, fuzz) = q.patch(repo, pf)
        if not patchsuccess:
            raise util.Abort(_('Error folding patch %s') % p)
        patch.updatedir(ui, repo, files)

    if not message:
        ph = patchheader(q.join(parent))
        message, user = ph.message, ph.user
        for msg in messages:
            message.append('* * *')
            message.extend(msg)
        message = '\n'.join(message)

    if opts['edit']:
        message = ui.edit(message, user or ui.username())

    diffopts = q.patchopts(q.diffopts(), *patches)
    q.refresh(repo, msg=message, git=diffopts.git)
    q.delete(repo, patches, opts)
    q.save_dirty()

def goto(ui, repo, patch, **opts):
    '''push or pop patches until named patch is at top of stack'''
    q = repo.mq
    patch = q.lookup(patch)
    if q.isapplied(patch):
        ret = q.pop(repo, patch, force=opts['force'])
    else:
        ret = q.push(repo, patch, force=opts['force'])
    q.save_dirty()
    return ret

def guard(ui, repo, *args, **opts):
    '''set or print guards for a patch

    Guards control whether a patch can be pushed. A patch with no
    guards is always pushed. A patch with a positive guard ("+foo") is
    pushed only if the qselect command has activated it. A patch with
    a negative guard ("-foo") is never pushed if the qselect command
    has activated it.

    With no arguments, print the currently active guards.
    With arguments, set guards for the named patch.
    NOTE: Specifying negative guards now requires '--'.

    To set guards on another patch::

      hg qguard -- other.patch +2.6.17 -stable
    '''
    def status(idx):
        guards = q.series_guards[idx] or ['unguarded']
        ui.write('%s: %s\n' % (q.series[idx], ' '.join(guards)))
    q = repo.mq
    patch = None
    args = list(args)
    if opts['list']:
        if args or opts['none']:
            raise util.Abort(_('cannot mix -l/--list with options or arguments'))
        for i in xrange(len(q.series)):
            status(i)
        return
    if not args or args[0][0:1] in '-+':
        if not q.applied:
            raise util.Abort(_('no patches applied'))
        patch = q.applied[-1].name
    if patch is None and args[0][0:1] not in '-+':
        patch = args.pop(0)
    if patch is None:
        raise util.Abort(_('no patch to work with'))
    if args or opts['none']:
        idx = q.find_series(patch)
        if idx is None:
            raise util.Abort(_('no patch named %s') % patch)
        q.set_guards(idx, args)
        q.save_dirty()
    else:
        status(q.series.index(q.lookup(patch)))

def header(ui, repo, patch=None):
    """print the header of the topmost or specified patch"""
    q = repo.mq

    if patch:
        patch = q.lookup(patch)
    else:
        if not q.applied:
            ui.write('no patches applied\n')
            return 1
        patch = q.lookup('qtip')
    ph = patchheader(repo.mq.join(patch))

    ui.write('\n'.join(ph.message) + '\n')

def lastsavename(path):
    (directory, base) = os.path.split(path)
    names = os.listdir(directory)
    namere = re.compile("%s.([0-9]+)" % base)
    maxindex = None
    maxname = None
    for f in names:
        m = namere.match(f)
        if m:
            index = int(m.group(1))
            if maxindex is None or index > maxindex:
                maxindex = index
                maxname = f
    if maxname:
        return (os.path.join(directory, maxname), maxindex)
    return (None, None)

def savename(path):
    (last, index) = lastsavename(path)
    if last is None:
        index = 0
    newpath = path + ".%d" % (index + 1)
    return newpath

def push(ui, repo, patch=None, **opts):
    """push the next patch onto the stack

    When -f/--force is applied, all local changes in patched files
    will be lost.
    """
    q = repo.mq
    mergeq = None

    if opts['merge']:
        if opts['name']:
            newpath = repo.join(opts['name'])
        else:
            newpath, i = lastsavename(q.path)
        if not newpath:
            ui.warn(_("no saved queues found, please use -n\n"))
            return 1
        mergeq = queue(ui, repo.join(""), newpath)
        ui.warn(_("merging with queue at: %s\n") % mergeq.path)
    ret = q.push(repo, patch, force=opts['force'], list=opts['list'],
                 mergeq=mergeq, all=opts.get('all'))
    return ret

def pop(ui, repo, patch=None, **opts):
    """pop the current patch off the stack

    By default, pops off the top of the patch stack. If given a patch
    name, keeps popping off patches until the named patch is at the
    top of the stack.
    """
    localupdate = True
    if opts['name']:
        q = queue(ui, repo.join(""), repo.join(opts['name']))
        ui.warn(_('using patch queue: %s\n') % q.path)
        localupdate = False
    else:
        q = repo.mq
    ret = q.pop(repo, patch, force=opts['force'], update=localupdate,
                all=opts['all'])
    q.save_dirty()
    return ret

def rename(ui, repo, patch, name=None, **opts):
    """rename a patch

    With one argument, renames the current patch to PATCH1.
    With two arguments, renames PATCH1 to PATCH2."""

    q = repo.mq

    if not name:
        name = patch
        patch = None

    if patch:
        patch = q.lookup(patch)
    else:
        if not q.applied:
            ui.write(_('no patches applied\n'))
            return
        patch = q.lookup('qtip')
    absdest = q.join(name)
    if os.path.isdir(absdest):
        name = normname(os.path.join(name, os.path.basename(patch)))
        absdest = q.join(name)
    if os.path.exists(absdest):
        raise util.Abort(_('%s already exists') % absdest)

    if name in q.series:
        raise util.Abort(
            _('A patch named %s already exists in the series file') % name)

    if ui.verbose:
        ui.write('renaming %s to %s\n' % (patch, name))
    i = q.find_series(patch)
    guards = q.guard_re.findall(q.full_series[i])
    q.full_series[i] = name + ''.join([' #' + g for g in guards])
    q.parse_series()
    q.series_dirty = 1

    info = q.isapplied(patch)
    if info:
        q.applied[info[0]] = statusentry(info[1], name)
    q.applied_dirty = 1

    util.rename(q.join(patch), absdest)
    r = q.qrepo()
    if r:
        wlock = r.wlock()
        try:
            if r.dirstate[patch] == 'a':
                r.dirstate.forget(patch)
                r.dirstate.add(name)
            else:
                if r.dirstate[name] == 'r':
                    r.undelete([name])
                r.copy(patch, name)
                r.remove([patch], False)
        finally:
            wlock.release()

    q.save_dirty()

def restore(ui, repo, rev, **opts):
    """restore the queue state saved by a revision (DEPRECATED)

    This command is deprecated, use rebase --mq instead."""
    rev = repo.lookup(rev)
    q = repo.mq
    q.restore(repo, rev, delete=opts['delete'],
              qupdate=opts['update'])
    q.save_dirty()
    return 0

def save(ui, repo, **opts):
    """save current queue state (DEPRECATED)

    This command is deprecated, use rebase --mq instead."""
    q = repo.mq
    message = cmdutil.logmessage(opts)
    ret = q.save(repo, msg=message)
    if ret:
        return ret
    q.save_dirty()
    if opts['copy']:
        path = q.path
        if opts['name']:
            newpath = os.path.join(q.basepath, opts['name'])
            if os.path.exists(newpath):
                if not os.path.isdir(newpath):
                    raise util.Abort(_('destination %s exists and is not '
                                       'a directory') % newpath)
                if not opts['force']:
                    raise util.Abort(_('destination %s exists, '
                                       'use -f to force') % newpath)
        else:
            newpath = savename(path)
        ui.warn(_("copy %s to %s\n") % (path, newpath))
        util.copyfiles(path, newpath)
    if opts['empty']:
        try:
            os.unlink(q.join(q.status_path))
        except:
            pass
    return 0

def strip(ui, repo, rev, **opts):
    """strip a revision and all its descendants from the repository

    If one of the working directory's parent revisions is stripped, the
    working directory will be updated to the parent of the stripped
    revision.
    """
    backup = 'all'
    if opts['backup']:
        backup = 'strip'
    elif opts['nobackup']:
        backup = 'none'

    rev = repo.lookup(rev)
    p = repo.dirstate.parents()
    cl = repo.changelog
    update = True
    if p[0] == nullid:
        update = False
    elif p[1] == nullid and rev != cl.ancestor(p[0], rev):
        update = False
    elif rev not in (cl.ancestor(p[0], rev), cl.ancestor(p[1], rev)):
        update = False

    repo.mq.strip(repo, rev, backup=backup, update=update, force=opts['force'])
    return 0

def select(ui, repo, *args, **opts):
    '''set or print guarded patches to push

    Use the qguard command to set or print guards on patch, then use
    qselect to tell mq which guards to use. A patch will be pushed if
    it has no guards or any positive guards match the currently
    selected guard, but will not be pushed if any negative guards
    match the current guard. For example::

        qguard foo.patch -stable    (negative guard)
        qguard bar.patch +stable    (positive guard)
        qselect stable

    This activates the "stable" guard. mq will skip foo.patch (because
    it has a negative match) but push bar.patch (because it has a
    positive match).

    With no arguments, prints the currently active guards.
    With one argument, sets the active guard.

    Use -n/--none to deactivate guards (no other arguments needed).
    When no guards are active, patches with positive guards are
    skipped and patches with negative guards are pushed.

    qselect can change the guards on applied patches. It does not pop
    guarded patches by default. Use --pop to pop back to the last
    applied patch that is not guarded. Use --reapply (which implies
    --pop) to push back to the current patch afterwards, but skip
    guarded patches.

    Use -s/--series to print a list of all guards in the series file
    (no other arguments needed). Use -v for more information.'''

    q = repo.mq
    guards = q.active()
    if args or opts['none']:
        old_unapplied = q.unapplied(repo)
        old_guarded = [i for i in xrange(len(q.applied)) if
                       not q.pushable(i)[0]]
        q.set_active(args)
        q.save_dirty()
        if not args:
            ui.status(_('guards deactivated\n'))
        if not opts['pop'] and not opts['reapply']:
            unapplied = q.unapplied(repo)
            guarded = [i for i in xrange(len(q.applied))
                       if not q.pushable(i)[0]]
            if len(unapplied) != len(old_unapplied):
                ui.status(_('number of unguarded, unapplied patches has '
                            'changed from %d to %d\n') %
                          (len(old_unapplied), len(unapplied)))
            if len(guarded) != len(old_guarded):
                ui.status(_('number of guarded, applied patches has changed '
                            'from %d to %d\n') %
                          (len(old_guarded), len(guarded)))
    elif opts['series']:
        guards = {}
        noguards = 0
        for gs in q.series_guards:
            if not gs:
                noguards += 1
            for g in gs:
                guards.setdefault(g, 0)
                guards[g] += 1
        if ui.verbose:
            guards['NONE'] = noguards
        guards = guards.items()
        guards.sort(key=lambda x: x[0][1:])
        if guards:
            ui.note(_('guards in series file:\n'))
            for guard, count in guards:
                ui.note('%2d  ' % count)
                ui.write(guard, '\n')
        else:
            ui.note(_('no guards in series file\n'))
    else:
        if guards:
            ui.note(_('active guards:\n'))
            for g in guards:
                ui.write(g, '\n')
        else:
            ui.write(_('no active guards\n'))
    reapply = opts['reapply'] and q.applied and q.appliedname(-1)
    popped = False
    if opts['pop'] or opts['reapply']:
        for i in xrange(len(q.applied)):
            pushable, reason = q.pushable(i)
            if not pushable:
                ui.status(_('popping guarded patches\n'))
                popped = True
                if i == 0:
                    q.pop(repo, all=True)
                else:
                    q.pop(repo, i - 1)
                break
    if popped:
        try:
            if reapply:
                ui.status(_('reapplying unguarded patches\n'))
                q.push(repo, reapply)
        finally:
            q.save_dirty()

def finish(ui, repo, *revrange, **opts):
    """move applied patches into repository history

    Finishes the specified revisions (corresponding to applied
    patches) by moving them out of mq control into regular repository
    history.

    Accepts a revision range or the -a/--applied option. If --applied
    is specified, all applied mq revisions are removed from mq
    control. Otherwise, the given revisions must be at the base of the
    stack of applied patches.

    This can be especially useful if your changes have been applied to
    an upstream repository, or if you are about to push your changes
    to upstream.
    """
    if not opts['applied'] and not revrange:
        raise util.Abort(_('no revisions specified'))
    elif opts['applied']:
        revrange = ('qbase:qtip',) + revrange

    q = repo.mq
    if not q.applied:
        ui.status(_('no patches applied\n'))
        return 0

    revs = cmdutil.revrange(repo, revrange)
    q.finish(repo, revs)
    q.save_dirty()
    return 0

def reposetup(ui, repo):
    class mqrepo(repo.__class__):
        @util.propertycache
        def mq(self):
            return queue(self.ui, self.join(""))

        def abort_if_wdir_patched(self, errmsg, force=False):
            if self.mq.applied and not force:
                parent = hex(self.dirstate.parents()[0])
                if parent in [s.rev for s in self.mq.applied]:
                    raise util.Abort(errmsg)

        def commit(self, text="", user=None, date=None, match=None,
                   force=False, editor=False, extra={}):
            self.abort_if_wdir_patched(
                _('cannot commit over an applied mq patch'),
                force)

            return super(mqrepo, self).commit(text, user, date, match, force,
                                              editor, extra)

        def push(self, remote, force=False, revs=None):
            if self.mq.applied and not force and not revs:
                raise util.Abort(_('source has mq patches applied'))
            return super(mqrepo, self).push(remote, force, revs)

        def _findtags(self):
            '''augment tags from base class with patch tags'''
            result = super(mqrepo, self)._findtags()

            q = self.mq
            if not q.applied:
                return result

            mqtags = [(bin(patch.rev), patch.name) for patch in q.applied]

            if mqtags[-1][0] not in self.changelog.nodemap:
                self.ui.warn(_('mq status file refers to unknown node %s\n')
                             % short(mqtags[-1][0]))
                return result

            mqtags.append((mqtags[-1][0], 'qtip'))
            mqtags.append((mqtags[0][0], 'qbase'))
            mqtags.append((self.changelog.parents(mqtags[0][0])[0], 'qparent'))
            tags = result[0]
            for patch in mqtags:
                if patch[1] in tags:
                    self.ui.warn(_('Tag %s overrides mq patch of the same name\n')
                                 % patch[1])
                else:
                    tags[patch[1]] = patch[0]

            return result

        def _branchtags(self, partial, lrev):
            q = self.mq
            if not q.applied:
                return super(mqrepo, self)._branchtags(partial, lrev)

            cl = self.changelog
            qbasenode = bin(q.applied[0].rev)
            if qbasenode not in cl.nodemap:
                self.ui.warn(_('mq status file refers to unknown node %s\n')
                             % short(qbasenode))
                return super(mqrepo, self)._branchtags(partial, lrev)

            qbase = cl.rev(qbasenode)
            start = lrev + 1
            if start < qbase:
                # update the cache (excluding the patches) and save it
                self._updatebranchcache(partial, lrev + 1, qbase)
                self._writebranchcache(partial, cl.node(qbase - 1), qbase - 1)
                start = qbase
            # if start = qbase, the cache is as updated as it should be.
            # if start > qbase, the cache includes (part of) the patches.
            # we might as well use it, but we won't save it.

            # update the cache up to the tip
            self._updatebranchcache(partial, start, len(cl))

            return partial

    if repo.local():
        repo.__class__ = mqrepo

def mqimport(orig, ui, repo, *args, **kwargs):
    if (hasattr(repo, 'abort_if_wdir_patched')
        and not kwargs.get('no_commit', False)):
        repo.abort_if_wdir_patched(_('cannot import over an applied patch'),
                                   kwargs.get('force'))
    return orig(ui, repo, *args, **kwargs)

def mqcommand(orig, ui, repo, *args, **kwargs):
    """Add --mq option to operate on patch repository instead of main"""

    # some commands do not like getting unknown options
    mq = kwargs['mq']
    del kwargs['mq']

    if not mq:
        return orig(ui, repo, *args, **kwargs)

    q = repo.mq
    r = q.qrepo()
    if not r:
        raise util.Abort('no queue repository')
    return orig(ui, r, *args, **kwargs)

def uisetup(ui):
    extensions.wrapcommand(commands.table, 'import', mqimport)
    for cmd in ('commit', 'export', 'incoming', 'log', 'outgoing', 'pull',
                'push', 'status', 'tag', 'tags', 'tip', 'update'):
        entry = extensions.wrapcommand(commands.table, cmd, mqcommand)
        entry[1].extend([('Q', 'mq', None, _("operate on patch repository"))])

seriesopts = [('s', 'summary', None, _('print first line of patch header'))]

cmdtable = {
    "qapplied":
        (applied,
         [('1', 'last', None, _('show only the last patch'))] + seriesopts,
         _('hg qapplied [-1] [-s] [PATCH]')),
    "qclone":
        (clone,
         [('', 'pull', None, _('use pull protocol to copy metadata')),
          ('U', 'noupdate', None, _('do not update the new working directories')),
          ('', 'uncompressed', None,
           _('use uncompressed transfer (fast over LAN)')),
          ('p', 'patches', '', _('location of source patch repository')),
         ] + commands.remoteopts,
         _('hg qclone [OPTION]... SOURCE [DEST]')),
    "qcommit|qci":
        (commit,
         commands.table["^commit|ci"][1],
         _('hg qcommit [OPTION]... [FILE]...')),
    "^qdiff":
        (diff,
         commands.diffopts + commands.diffopts2 + commands.walkopts,
         _('hg qdiff [OPTION]... [FILE]...')),
    "qdelete|qremove|qrm":
        (delete,
         [('k', 'keep', None, _('keep patch file')),
          ('r', 'rev', [], _('stop managing a revision (DEPRECATED)'))],
         _('hg qdelete [-k] [-r REV]... [PATCH]...')),
    'qfold':
        (fold,
         [('e', 'edit', None, _('edit patch header')),
          ('k', 'keep', None, _('keep folded patch files')),
         ] + commands.commitopts,
         _('hg qfold [-e] [-k] [-m TEXT] [-l FILE] PATCH...')),
    'qgoto':
        (goto,
         [('f', 'force', None, _('overwrite any local changes'))],
         _('hg qgoto [OPTION]... PATCH')),
    'qguard':
        (guard,
         [('l', 'list', None, _('list all patches and guards')),
          ('n', 'none', None, _('drop all guards'))],
         _('hg qguard [-l] [-n] -- [PATCH] [+GUARD]... [-GUARD]...')),
    'qheader': (header, [], _('hg qheader [PATCH]')),
    "^qimport":
        (qimport,
         [('e', 'existing', None, _('import file in patch directory')),
          ('n', 'name', '', _('name of patch file')),
          ('f', 'force', None, _('overwrite existing files')),
          ('r', 'rev', [], _('place existing revisions under mq control')),
          ('g', 'git', None, _('use git extended diff format')),
          ('P', 'push', None, _('qpush after importing'))],
         _('hg qimport [-e] [-n NAME] [-f] [-g] [-P] [-r REV]... FILE...')),
    "^qinit":
        (init,
         [('c', 'create-repo', None, _('create queue repository'))],
         _('hg qinit [-c]')),
    "qnew":
        (new,
         [('e', 'edit', None, _('edit commit message')),
          ('f', 'force', None, _('import uncommitted changes into patch')),
          ('g', 'git', None, _('use git extended diff format')),
          ('U', 'currentuser', None, _('add "From: <current user>" to patch')),
          ('u', 'user', '', _('add "From: <given user>" to patch')),
          ('D', 'currentdate', None, _('add "Date: <current date>" to patch')),
          ('d', 'date', '', _('add "Date: <given date>" to patch'))
          ] + commands.walkopts + commands.commitopts,
         _('hg qnew [-e] [-m TEXT] [-l FILE] [-f] PATCH [FILE]...')),
    "qnext": (next, [] + seriesopts, _('hg qnext [-s]')),
    "qprev": (prev, [] + seriesopts, _('hg qprev [-s]')),
    "^qpop":
        (pop,
         [('a', 'all', None, _('pop all patches')),
          ('n', 'name', '', _('queue name to pop (DEPRECATED)')),
          ('f', 'force', None, _('forget any local changes to patched files'))],
         _('hg qpop [-a] [-n NAME] [-f] [PATCH | INDEX]')),
    "^qpush":
        (push,
         [('f', 'force', None, _('apply if the patch has rejects')),
          ('l', 'list', None, _('list patch name in commit text')),
          ('a', 'all', None, _('apply all patches')),
          ('m', 'merge', None, _('merge from another queue (DEPRECATED)')),
          ('n', 'name', '', _('merge queue name (DEPRECATED)'))],
         _('hg qpush [-f] [-l] [-a] [-m] [-n NAME] [PATCH | INDEX]')),
    "^qrefresh":
        (refresh,
         [('e', 'edit', None, _('edit commit message')),
          ('g', 'git', None, _('use git extended diff format')),
          ('s', 'short', None,
           _('refresh only files already in the patch and specified files')),
          ('U', 'currentuser', None,
           _('add/update author field in patch with current user')),
          ('u', 'user', '',
           _('add/update author field in patch with given user')),
          ('D', 'currentdate', None,
           _('add/update date field in patch with current date')),
          ('d', 'date', '',
           _('add/update date field in patch with given date'))
          ] + commands.walkopts + commands.commitopts,
         _('hg qrefresh [-I] [-X] [-e] [-m TEXT] [-l FILE] [-s] [FILE]...')),
    'qrename|qmv':
        (rename, [], _('hg qrename PATCH1 [PATCH2]')),
    "qrestore":
        (restore,
         [('d', 'delete', None, _('delete save entry')),
          ('u', 'update', None, _('update queue working directory'))],
         _('hg qrestore [-d] [-u] REV')),
    "qsave":
        (save,
         [('c', 'copy', None, _('copy patch directory')),
          ('n', 'name', '', _('copy directory name')),
          ('e', 'empty', None, _('clear queue status file')),
          ('f', 'force', None, _('force copy'))] + commands.commitopts,
         _('hg qsave [-m TEXT] [-l FILE] [-c] [-n NAME] [-e] [-f]')),
    "qselect":
        (select,
         [('n', 'none', None, _('disable all guards')),
          ('s', 'series', None, _('list all guards in series file')),
          ('', 'pop', None, _('pop to before first guarded applied patch')),
          ('', 'reapply', None, _('pop, then reapply patches'))],
         _('hg qselect [OPTION]... [GUARD]...')),
    "qseries":
        (series,
         [('m', 'missing', None, _('print patches not in series')),
         ] + seriesopts,
         _('hg qseries [-ms]')),
    "^strip":
        (strip,
         [('f', 'force', None, _('force removal with local changes')),
          ('b', 'backup', None, _('bundle unrelated changesets')),
          ('n', 'nobackup', None, _('no backups'))],
         _('hg strip [-f] [-b] [-n] REV')),
    "qtop": (top, [] + seriesopts, _('hg qtop [-s]')),
    "qunapplied":
        (unapplied,
         [('1', 'first', None, _('show only the first patch'))] + seriesopts,
         _('hg qunapplied [-1] [-s] [PATCH]')),
    "qfinish":
        (finish,
         [('a', 'applied', None, _('finish all applied changesets'))],
         _('hg qfinish [-a] [REV]...')),
}<|MERGE_RESOLUTION|>--- conflicted
+++ resolved
@@ -1296,62 +1296,8 @@
             for chunk in chunks:
                 patchf.write(chunk)
 
-<<<<<<< HEAD
-                try:
-                    if diffopts.git or diffopts.upgrade:
-                        copies = {}
-                        for dst in a:
-                            src = repo.dirstate.copied(dst)
-                            # during qfold, the source file for copies may
-                            # be removed. Treat this as a simple add.
-                            if src is not None and src in repo.dirstate:
-                                copies.setdefault(src, []).append(dst)
-                            repo.dirstate.add(dst)
-                        # remember the copies between patchparent and tip
-                        for dst in aaa:
-                            f = repo.file(dst)
-                            src = f.renamed(man[dst])
-                            if src:
-                                copies.setdefault(src[0], []).extend(
-                                    copies.get(dst, []))
-                                if dst in a:
-                                    copies[src[0]].append(dst)
-                            # we can't copy a file created by the patch itself
-                            if dst in copies:
-                                del copies[dst]
-                        for src, dsts in copies.iteritems():
-                            for dst in dsts:
-                                repo.dirstate.copy(src, dst)
-                    else:
-                        for dst in a:
-                            repo.dirstate.add(dst)
-                        # Drop useless copy information
-                        for f in list(repo.dirstate.copies()):
-                            repo.dirstate.copy(None, f)
-                    for f in r:
-                        repo.dirstate.remove(f)
-                    # if the patch excludes a modified file, mark that
-                    # file with mtime=0 so status can see it.
-                    mm = []
-                    for i in xrange(len(m)-1, -1, -1):
-                        if not matchfn(m[i]):
-                            mm.append(m[i])
-                            del m[i]
-                    for f in m:
-                        repo.dirstate.normal(f)
-                    for f in mm:
-                        repo.dirstate.normallookup(f)
-                    for f in forget:
-                        repo.dirstate.forget(f)
-
-                    if not msg:
-                        if not ph.message:
-                            message = "[mq]: %s\n" % patchfn
-                        else:
-                            message = "\n".join(ph.message)
-=======
             try:
-                if diffopts.git:
+                if diffopts.git or diffopts.upgrade:
                     copies = {}
                     for dst in a:
                         src = repo.dirstate.copied(dst)
@@ -1365,7 +1311,8 @@
                         f = repo.file(dst)
                         src = f.renamed(man[dst])
                         if src:
-                            copies.setdefault(src[0], []).extend(copies.get(dst, []))
+                            copies.setdefault(src[0], []).extend(
+                                copies.get(dst, []))
                             if dst in a:
                                 copies[src[0]].append(dst)
                         # we can't copy a file created by the patch itself
@@ -1399,7 +1346,6 @@
                 if not msg:
                     if not ph.message:
                         message = "[mq]: %s\n" % patchfn
->>>>>>> 9d2e0b10
                     else:
                         message = "\n".join(ph.message)
                 else:
