# extdiff.py - external diff program support for mercurial
#
# Copyright 2006 Vadim Gelfer <vadim.gelfer@gmail.com>
#
# This software may be used and distributed according to the terms
# of the GNU General Public License, incorporated herein by reference.
#
# The `extdiff' Mercurial extension allows you to use external programs
# to compare revisions, or revision with working dir.  The external diff
# programs are called with a configurable set of options and two
# non-option arguments: paths to directories containing snapshots of
# files to compare.
#
# To enable this extension:
#
#   [extensions]
#   hgext.extdiff =
#
# The `extdiff' extension also allows to configure new diff commands, so
# you do not need to type "hg extdiff -p kdiff3" always.
#
#   [extdiff]
#   # add new command that runs GNU diff(1) in 'context diff' mode
#   cmd.cdiff = gdiff
#   opts.cdiff = -Nprc5

#   # add new command called vdiff, runs kdiff3
#   cmd.vdiff = kdiff3

#   # add new command called meld, runs meld (no need to name twice)
#   cmd.meld =

#   # add new command called vimdiff, runs gvimdiff with DirDiff plugin
#   #(see http://www.vim.org/scripts/script.php?script_id=102)
#   # Non english user, be sure to put "let g:DirDiffDynamicDiffText = 1" in
#   # your .vimrc
#   cmd.vimdiff = gvim
#   opts.vimdiff = -f '+next' '+execute "DirDiff" argv(0) argv(1)'
#
# Each custom diff commands can have two parts: a `cmd' and an `opts'
# part.  The cmd.xxx option defines the name of an executable program
# that will be run, and opts.xxx defines a set of command-line options
# which will be inserted to the command between the program name and
# the files/directories to diff (i.e. the cdiff example above).
#
# You can use -I/-X and list of file or directory names like normal
# "hg diff" command.  The `extdiff' extension makes snapshots of only
# needed files, so running the external diff program will actually be
# pretty fast (at least faster than having to compare the entire tree).

from mercurial.i18n import _
from mercurial.node import *
from mercurial import cmdutil, util
import os, shutil, tempfile

def dodiff(ui, repo, diffcmd, diffopts, pats, opts):
    def snapshot_node(files, node):
        '''snapshot files as of some revision'''
<<<<<<< HEAD
        mf = repo.changectx(node).manifest()
        dirname = '%s.%s' % (os.path.basename(repo.root), short(node))
=======
        changes = repo.changelog.read(node)
        mf = repo.manifest.read(changes[0])
        dirname = os.path.basename(repo.root)
        if dirname == "":
            dirname = "root"
        dirname = '%s.%s' % (dirname, short(node))
>>>>>>> 110602f1
        base = os.path.join(tmproot, dirname)
        os.mkdir(base)
        if not ui.quiet:
            ui.write_err(_('making snapshot of %d files from rev %s\n') %
                         (len(files), short(node)))
        for fn in files:
            if not fn in mf:
                # skipping new file after a merge ?
                continue
            wfn = util.pconvert(fn)
            ui.note('  %s\n' % wfn)
            dest = os.path.join(base, wfn)
            destdir = os.path.dirname(dest)
            if not os.path.isdir(destdir):
                os.makedirs(destdir)
<<<<<<< HEAD
            data = repo.wwritedata(wfn, repo.file(wfn).read(mf[wfn]))
            open(dest, 'w').write(data)
=======
            repo.wwrite(wfn, repo.file(fn).read(mf[fn]), open(dest, 'wb'))
>>>>>>> 110602f1
        return dirname

    def snapshot_wdir(files):
        '''snapshot files from working directory.
        if not using snapshot, -I/-X does not work and recursive diff
        in tools like kdiff3 and meld displays too many files.'''
        dirname = os.path.basename(repo.root)
        if dirname == "":
            dirname = "root"
        base = os.path.join(tmproot, dirname)
        os.mkdir(base)
        if not ui.quiet:
            ui.write_err(_('making snapshot of %d files from working dir\n') %
                         (len(files)))
        for fn in files:
            wfn = util.pconvert(fn)
            ui.note('  %s\n' % wfn)
            dest = os.path.join(base, wfn)
            destdir = os.path.dirname(dest)
            if not os.path.isdir(destdir):
                os.makedirs(destdir)
            fp = open(dest, 'wb')
            for chunk in util.filechunkiter(repo.wopener(wfn)):
                fp.write(chunk)
        return dirname

    node1, node2 = cmdutil.revpair(repo, opts['rev'])
    files, matchfn, anypats = cmdutil.matchpats(repo, pats, opts)
    modified, added, removed, deleted, unknown = repo.status(
        node1, node2, files, match=matchfn)[:5]
    if not (modified or added or removed):
        return 0

    tmproot = tempfile.mkdtemp(prefix='extdiff.')
    try:
        dir1 = snapshot_node(modified + removed, node1)
        if node2:
            dir2 = snapshot_node(modified + added, node2)
        else:
            dir2 = snapshot_wdir(modified + added)
        cmdline = ('%s %s %s %s' %
                   (util.shellquote(diffcmd), ' '.join(diffopts),
                    util.shellquote(dir1), util.shellquote(dir2)))
        ui.debug('running %r in %s\n' % (cmdline, tmproot))
        util.system(cmdline, cwd=tmproot)
        return 1
    finally:
        ui.note(_('cleaning up temp directory\n'))
        shutil.rmtree(tmproot)

def extdiff(ui, repo, *pats, **opts):
    '''use external program to diff repository (or selected files)

    Show differences between revisions for the specified files, using
    an external program.  The default program used is diff, with
    default options "-Npru".

    To select a different program, use the -p option.  The program
    will be passed the names of two directories to compare.  To pass
    additional options to the program, use the -o option.  These will
    be passed before the names of the directories to compare.

    When two revision arguments are given, then changes are
    shown between those revisions. If only one revision is
    specified then that revision is compared to the working
    directory, and, when no revisions are specified, the
    working directory files are compared to its parent.'''
    program = opts['program'] or 'diff'
    if opts['program']:
        option = opts['option']
    else:
        option = opts['option'] or ['-Npru']
    return dodiff(ui, repo, program, option, pats, opts)

cmdtable = {
    "extdiff":
    (extdiff,
     [('p', 'program', '', _('comparison program to run')),
      ('o', 'option', [], _('pass option to comparison program')),
      ('r', 'rev', [], _('revision')),
      ('I', 'include', [], _('include names matching the given patterns')),
      ('X', 'exclude', [], _('exclude names matching the given patterns'))],
     _('hg extdiff [OPT]... [FILE]...')),
    }

def uisetup(ui):
    for cmd, path in ui.configitems('extdiff'):
        if not cmd.startswith('cmd.'): continue
        cmd = cmd[4:]
        if not path: path = cmd
        diffopts = ui.config('extdiff', 'opts.' + cmd, '')
        diffopts = diffopts and [diffopts] or []
        def save(cmd, path, diffopts):
            '''use closure to save diff command to use'''
            def mydiff(ui, repo, *pats, **opts):
                return dodiff(ui, repo, path, diffopts, pats, opts)
            mydiff.__doc__ = '''use %(path)r to diff repository (or selected files)

            Show differences between revisions for the specified
            files, using the %(path)r program.

            When two revision arguments are given, then changes are
            shown between those revisions. If only one revision is
            specified then that revision is compared to the working
            directory, and, when no revisions are specified, the
            working directory files are compared to its parent.''' % {
                'path': path,
                }
            return mydiff
        cmdtable[cmd] = (save(cmd, path, diffopts),
                         cmdtable['extdiff'][1][1:],
                         _('hg %s [OPT]... [FILE]...') % cmd)<|MERGE_RESOLUTION|>--- conflicted
+++ resolved
@@ -56,17 +56,11 @@
 def dodiff(ui, repo, diffcmd, diffopts, pats, opts):
     def snapshot_node(files, node):
         '''snapshot files as of some revision'''
-<<<<<<< HEAD
         mf = repo.changectx(node).manifest()
-        dirname = '%s.%s' % (os.path.basename(repo.root), short(node))
-=======
-        changes = repo.changelog.read(node)
-        mf = repo.manifest.read(changes[0])
         dirname = os.path.basename(repo.root)
         if dirname == "":
             dirname = "root"
         dirname = '%s.%s' % (dirname, short(node))
->>>>>>> 110602f1
         base = os.path.join(tmproot, dirname)
         os.mkdir(base)
         if not ui.quiet:
@@ -82,12 +76,8 @@
             destdir = os.path.dirname(dest)
             if not os.path.isdir(destdir):
                 os.makedirs(destdir)
-<<<<<<< HEAD
             data = repo.wwritedata(wfn, repo.file(wfn).read(mf[wfn]))
-            open(dest, 'w').write(data)
-=======
-            repo.wwrite(wfn, repo.file(fn).read(mf[fn]), open(dest, 'wb'))
->>>>>>> 110602f1
+            open(dest, 'wb').write(data)
         return dirname
 
     def snapshot_wdir(files):
