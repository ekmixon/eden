  $ hg init a
  $ cd a
  $ echo a > a
  $ hg add a
  $ echo line 1 > b
  $ echo line 2 >> b
  $ hg commit -l b -d '1000000 0' -u 'User Name <user@hostname>'

  $ hg add b
  $ echo other 1 > c
  $ echo other 2 >> c
  $ echo >> c
  $ echo other 3 >> c
  $ hg commit -l c -d '1100000 0' -u 'A. N. Other <other@place>'

  $ hg add c
  $ hg commit -m 'no person' -d '1200000 0' -u 'other@place'
  $ echo c >> c
  $ hg commit -m 'no user, no domain' -d '1300000 0' -u 'person'

  $ echo foo > .hg/branch
  $ hg commit -m 'new branch' -d '1400000 0' -u 'person'

  $ hg co -q 3
  $ echo other 4 >> d
  $ hg add d
  $ hg commit -m 'new head' -d '1500000 0' -u 'person'

  $ hg merge -q foo
  $ hg commit -m 'merge' -d '1500001 0' -u 'person'

Second branch starting at nullrev:

  $ hg update null
  0 files updated, 0 files merged, 4 files removed, 0 files unresolved
  $ echo second > second
  $ hg add second
  $ hg commit -m second -d '1000000 0' -u 'User Name <user@hostname>'
  created new head

  $ echo third > third
  $ hg add third
  $ hg mv second fourth
  $ hg commit -m third -d "2020-01-01 10:01"

  $ hg log --template '{join(file_copies, ",\n")}\n' -r .
  fourth (second)
  $ hg log -T '{file_copies % "{source} -> {name}\n"}' -r .
  second -> fourth
  $ hg log -T '{rev} {ifcontains("fourth", file_copies, "t", "f")}\n' -r .:7
  8 t
  7 f

Quoting for ui.logtemplate

  $ hg tip --config "ui.logtemplate={rev}\n"
  8
  $ hg tip --config "ui.logtemplate='{rev}\n'"
  8
  $ hg tip --config 'ui.logtemplate="{rev}\n"'
  8

Make sure user/global hgrc does not affect tests

  $ echo '[ui]' > .hg/hgrc
  $ echo 'logtemplate =' >> .hg/hgrc
  $ echo 'style =' >> .hg/hgrc

Add some simple styles to settings

  $ echo '[templates]' >> .hg/hgrc
  $ printf 'simple = "{rev}\\n"\n' >> .hg/hgrc
  $ printf 'simple2 = {rev}\\n\n' >> .hg/hgrc

  $ hg log -l1 -Tsimple
  8
  $ hg log -l1 -Tsimple2
  8

Test templates and style maps in files:

  $ echo "{rev}" > tmpl
  $ hg log -l1 -T./tmpl
  8
  $ hg log -l1 -Tblah/blah
  blah/blah (no-eol)

  $ printf 'changeset = "{rev}\\n"\n' > map-simple
  $ hg log -l1 -T./map-simple
  8

Template should precede style option

  $ hg log -l1 --style default -T '{rev}\n'
  8

Add a commit with empty description, to ensure that the templates
below will omit the description line.

  $ echo c >> c
  $ hg add c
  $ hg commit -qm ' '

Default style is like normal output. Phases style should be the same
as default style, except for extra phase lines.

  $ hg log > log.out
  $ hg log --style default > style.out
  $ cmp log.out style.out || diff -u log.out style.out
  $ hg log -T phases > phases.out
  $ diff -U 0 log.out phases.out | grep -v '^---\|^+++'
  @@ -2,0 +3 @@
  +phase:       draft
  @@ -6,0 +8 @@
  +phase:       draft
  @@ -11,0 +14 @@
  +phase:       draft
  @@ -17,0 +21 @@
  +phase:       draft
  @@ -24,0 +29 @@
  +phase:       draft
  @@ -31,0 +37 @@
  +phase:       draft
  @@ -36,0 +43 @@
  +phase:       draft
  @@ -41,0 +49 @@
  +phase:       draft
  @@ -46,0 +55 @@
  +phase:       draft
  @@ -51,0 +61 @@
  +phase:       draft

  $ hg log -v > log.out
  $ hg log -v --style default > style.out
  $ cmp log.out style.out || diff -u log.out style.out
  $ hg log -v -T phases > phases.out
  $ diff -U 0 log.out phases.out | grep -v '^---\|^+++'
  @@ -2,0 +3 @@
  +phase:       draft
  @@ -7,0 +9 @@
  +phase:       draft
  @@ -15,0 +18 @@
  +phase:       draft
  @@ -24,0 +28 @@
  +phase:       draft
  @@ -33,0 +38 @@
  +phase:       draft
  @@ -43,0 +49 @@
  +phase:       draft
  @@ -50,0 +57 @@
  +phase:       draft
  @@ -58,0 +66 @@
  +phase:       draft
  @@ -66,0 +75 @@
  +phase:       draft
  @@ -77,0 +87 @@
  +phase:       draft

  $ hg log -q > log.out
  $ hg log -q --style default > style.out
  $ cmp log.out style.out || diff -u log.out style.out
  $ hg log -q -T phases > phases.out
  $ cmp log.out phases.out || diff -u log.out phases.out

  $ hg log --debug > log.out
  $ hg log --debug --style default > style.out
  $ cmp log.out style.out || diff -u log.out style.out
  $ hg log --debug -T phases > phases.out
  $ cmp log.out phases.out || diff -u log.out phases.out

Default style should also preserve color information (issue2866):

  $ cp $HGRCPATH $HGRCPATH-bak
  $ cat <<EOF >> $HGRCPATH
  > [extensions]
  > color=
  > EOF

  $ hg --color=debug log > log.out
  $ hg --color=debug log --style default > style.out
  $ cmp log.out style.out || diff -u log.out style.out
  $ hg --color=debug log -T phases > phases.out
  $ diff -U 0 log.out phases.out | grep -v '^---\|^+++'
  @@ -2,0 +3 @@
  +[log.phase|phase:       draft]
  @@ -6,0 +8 @@
  +[log.phase|phase:       draft]
  @@ -11,0 +14 @@
  +[log.phase|phase:       draft]
  @@ -17,0 +21 @@
  +[log.phase|phase:       draft]
  @@ -24,0 +29 @@
  +[log.phase|phase:       draft]
  @@ -31,0 +37 @@
  +[log.phase|phase:       draft]
  @@ -36,0 +43 @@
  +[log.phase|phase:       draft]
  @@ -41,0 +49 @@
  +[log.phase|phase:       draft]
  @@ -46,0 +55 @@
  +[log.phase|phase:       draft]
  @@ -51,0 +61 @@
  +[log.phase|phase:       draft]

  $ hg --color=debug -v log > log.out
  $ hg --color=debug -v log --style default > style.out
  $ cmp log.out style.out || diff -u log.out style.out
  $ hg --color=debug -v log -T phases > phases.out
  $ diff -U 0 log.out phases.out | grep -v '^---\|^+++'
  @@ -2,0 +3 @@
  +[log.phase|phase:       draft]
  @@ -7,0 +9 @@
  +[log.phase|phase:       draft]
  @@ -15,0 +18 @@
  +[log.phase|phase:       draft]
  @@ -24,0 +28 @@
  +[log.phase|phase:       draft]
  @@ -33,0 +38 @@
  +[log.phase|phase:       draft]
  @@ -43,0 +49 @@
  +[log.phase|phase:       draft]
  @@ -50,0 +57 @@
  +[log.phase|phase:       draft]
  @@ -58,0 +66 @@
  +[log.phase|phase:       draft]
  @@ -66,0 +75 @@
  +[log.phase|phase:       draft]
  @@ -77,0 +87 @@
  +[log.phase|phase:       draft]

  $ hg --color=debug -q log > log.out
  $ hg --color=debug -q log --style default > style.out
  $ cmp log.out style.out || diff -u log.out style.out
  $ hg --color=debug -q log -T phases > phases.out
  $ cmp log.out phases.out || diff -u log.out phases.out

  $ hg --color=debug --debug log > log.out
  $ hg --color=debug --debug log --style default > style.out
  $ cmp log.out style.out || diff -u log.out style.out
  $ hg --color=debug --debug log -T phases > phases.out
  $ cmp log.out phases.out || diff -u log.out phases.out

  $ mv $HGRCPATH-bak $HGRCPATH

Remove commit with empty commit message, so as to not pollute further
tests.

  $ hg --config extensions.strip= strip -q .

Revision with no copies (used to print a traceback):

  $ hg tip -v --template '\n'
  

Compact style works:

  $ hg log -Tcompact
  8[tip]   95c24699272e   2020-01-01 10:01 +0000   test
    third
  
  7:-1   29114dbae42b   1970-01-12 13:46 +0000   user
    second
  
  6:5,4   d41e714fe50d   1970-01-18 08:40 +0000   person
    merge
  
  5:3   13207e5a10d9   1970-01-18 08:40 +0000   person
    new head
  
  4   bbe44766e73d   1970-01-17 04:53 +0000   person
    new branch
  
  3   10e46f2dcbf4   1970-01-16 01:06 +0000   person
    no user, no domain
  
  2   97054abb4ab8   1970-01-14 21:20 +0000   other
    no person
  
  1   b608e9d1a3f0   1970-01-13 17:33 +0000   other
    other 1
  
  0   1e4e1b8f71e0   1970-01-12 13:46 +0000   user
    line 1
  

  $ hg log -v --style compact
  8[tip]   95c24699272e   2020-01-01 10:01 +0000   test
    third
  
  7:-1   29114dbae42b   1970-01-12 13:46 +0000   User Name <user@hostname>
    second
  
  6:5,4   d41e714fe50d   1970-01-18 08:40 +0000   person
    merge
  
  5:3   13207e5a10d9   1970-01-18 08:40 +0000   person
    new head
  
  4   bbe44766e73d   1970-01-17 04:53 +0000   person
    new branch
  
  3   10e46f2dcbf4   1970-01-16 01:06 +0000   person
    no user, no domain
  
  2   97054abb4ab8   1970-01-14 21:20 +0000   other@place
    no person
  
  1   b608e9d1a3f0   1970-01-13 17:33 +0000   A. N. Other <other@place>
    other 1
  other 2
  
  other 3
  
  0   1e4e1b8f71e0   1970-01-12 13:46 +0000   User Name <user@hostname>
    line 1
  line 2
  

  $ hg log --debug --style compact
  8[tip]:7,-1   95c24699272e   2020-01-01 10:01 +0000   test
    third
  
  7:-1,-1   29114dbae42b   1970-01-12 13:46 +0000   User Name <user@hostname>
    second
  
  6:5,4   d41e714fe50d   1970-01-18 08:40 +0000   person
    merge
  
  5:3,-1   13207e5a10d9   1970-01-18 08:40 +0000   person
    new head
  
  4:3,-1   bbe44766e73d   1970-01-17 04:53 +0000   person
    new branch
  
  3:2,-1   10e46f2dcbf4   1970-01-16 01:06 +0000   person
    no user, no domain
  
  2:1,-1   97054abb4ab8   1970-01-14 21:20 +0000   other@place
    no person
  
  1:0,-1   b608e9d1a3f0   1970-01-13 17:33 +0000   A. N. Other <other@place>
    other 1
  other 2
  
  other 3
  
  0:-1,-1   1e4e1b8f71e0   1970-01-12 13:46 +0000   User Name <user@hostname>
    line 1
  line 2
  

Test xml styles:

  $ hg log --style xml
  <?xml version="1.0"?>
  <log>
  <logentry revision="8" node="95c24699272ef57d062b8bccc32c878bf841784a">
  <tag>tip</tag>
  <author email="test">test</author>
  <date>2020-01-01T10:01:00+00:00</date>
  <msg xml:space="preserve">third</msg>
  </logentry>
  <logentry revision="7" node="29114dbae42b9f078cf2714dbe3a86bba8ec7453">
  <parent revision="-1" node="0000000000000000000000000000000000000000" />
  <author email="user@hostname">User Name</author>
  <date>1970-01-12T13:46:40+00:00</date>
  <msg xml:space="preserve">second</msg>
  </logentry>
  <logentry revision="6" node="d41e714fe50d9e4a5f11b4d595d543481b5f980b">
  <parent revision="5" node="13207e5a10d9fd28ec424934298e176197f2c67f" />
  <parent revision="4" node="bbe44766e73d5f11ed2177f1838de10c53ef3e74" />
  <author email="person">person</author>
  <date>1970-01-18T08:40:01+00:00</date>
  <msg xml:space="preserve">merge</msg>
  </logentry>
  <logentry revision="5" node="13207e5a10d9fd28ec424934298e176197f2c67f">
  <parent revision="3" node="10e46f2dcbf4823578cf180f33ecf0b957964c47" />
  <author email="person">person</author>
  <date>1970-01-18T08:40:00+00:00</date>
  <msg xml:space="preserve">new head</msg>
  </logentry>
  <logentry revision="4" node="bbe44766e73d5f11ed2177f1838de10c53ef3e74">
  <branch>foo</branch>
  <author email="person">person</author>
  <date>1970-01-17T04:53:20+00:00</date>
  <msg xml:space="preserve">new branch</msg>
  </logentry>
  <logentry revision="3" node="10e46f2dcbf4823578cf180f33ecf0b957964c47">
  <author email="person">person</author>
  <date>1970-01-16T01:06:40+00:00</date>
  <msg xml:space="preserve">no user, no domain</msg>
  </logentry>
  <logentry revision="2" node="97054abb4ab824450e9164180baf491ae0078465">
  <author email="other@place">other</author>
  <date>1970-01-14T21:20:00+00:00</date>
  <msg xml:space="preserve">no person</msg>
  </logentry>
  <logentry revision="1" node="b608e9d1a3f0273ccf70fb85fd6866b3482bf965">
  <author email="other@place">A. N. Other</author>
  <date>1970-01-13T17:33:20+00:00</date>
  <msg xml:space="preserve">other 1
  other 2
  
  other 3</msg>
  </logentry>
  <logentry revision="0" node="1e4e1b8f71e05681d422154f5421e385fec3454f">
  <author email="user@hostname">User Name</author>
  <date>1970-01-12T13:46:40+00:00</date>
  <msg xml:space="preserve">line 1
  line 2</msg>
  </logentry>
  </log>

  $ hg log -v --style xml
  <?xml version="1.0"?>
  <log>
  <logentry revision="8" node="95c24699272ef57d062b8bccc32c878bf841784a">
  <tag>tip</tag>
  <author email="test">test</author>
  <date>2020-01-01T10:01:00+00:00</date>
  <msg xml:space="preserve">third</msg>
  <paths>
  <path action="A">fourth</path>
  <path action="A">third</path>
  <path action="R">second</path>
  </paths>
  <copies>
  <copy source="second">fourth</copy>
  </copies>
  </logentry>
  <logentry revision="7" node="29114dbae42b9f078cf2714dbe3a86bba8ec7453">
  <parent revision="-1" node="0000000000000000000000000000000000000000" />
  <author email="user@hostname">User Name</author>
  <date>1970-01-12T13:46:40+00:00</date>
  <msg xml:space="preserve">second</msg>
  <paths>
  <path action="A">second</path>
  </paths>
  </logentry>
  <logentry revision="6" node="d41e714fe50d9e4a5f11b4d595d543481b5f980b">
  <parent revision="5" node="13207e5a10d9fd28ec424934298e176197f2c67f" />
  <parent revision="4" node="bbe44766e73d5f11ed2177f1838de10c53ef3e74" />
  <author email="person">person</author>
  <date>1970-01-18T08:40:01+00:00</date>
  <msg xml:space="preserve">merge</msg>
  <paths>
  </paths>
  </logentry>
  <logentry revision="5" node="13207e5a10d9fd28ec424934298e176197f2c67f">
  <parent revision="3" node="10e46f2dcbf4823578cf180f33ecf0b957964c47" />
  <author email="person">person</author>
  <date>1970-01-18T08:40:00+00:00</date>
  <msg xml:space="preserve">new head</msg>
  <paths>
  <path action="A">d</path>
  </paths>
  </logentry>
  <logentry revision="4" node="bbe44766e73d5f11ed2177f1838de10c53ef3e74">
  <branch>foo</branch>
  <author email="person">person</author>
  <date>1970-01-17T04:53:20+00:00</date>
  <msg xml:space="preserve">new branch</msg>
  <paths>
  </paths>
  </logentry>
  <logentry revision="3" node="10e46f2dcbf4823578cf180f33ecf0b957964c47">
  <author email="person">person</author>
  <date>1970-01-16T01:06:40+00:00</date>
  <msg xml:space="preserve">no user, no domain</msg>
  <paths>
  <path action="M">c</path>
  </paths>
  </logentry>
  <logentry revision="2" node="97054abb4ab824450e9164180baf491ae0078465">
  <author email="other@place">other</author>
  <date>1970-01-14T21:20:00+00:00</date>
  <msg xml:space="preserve">no person</msg>
  <paths>
  <path action="A">c</path>
  </paths>
  </logentry>
  <logentry revision="1" node="b608e9d1a3f0273ccf70fb85fd6866b3482bf965">
  <author email="other@place">A. N. Other</author>
  <date>1970-01-13T17:33:20+00:00</date>
  <msg xml:space="preserve">other 1
  other 2
  
  other 3</msg>
  <paths>
  <path action="A">b</path>
  </paths>
  </logentry>
  <logentry revision="0" node="1e4e1b8f71e05681d422154f5421e385fec3454f">
  <author email="user@hostname">User Name</author>
  <date>1970-01-12T13:46:40+00:00</date>
  <msg xml:space="preserve">line 1
  line 2</msg>
  <paths>
  <path action="A">a</path>
  </paths>
  </logentry>
  </log>

  $ hg log --debug --style xml
  <?xml version="1.0"?>
  <log>
  <logentry revision="8" node="95c24699272ef57d062b8bccc32c878bf841784a">
  <tag>tip</tag>
  <parent revision="7" node="29114dbae42b9f078cf2714dbe3a86bba8ec7453" />
  <parent revision="-1" node="0000000000000000000000000000000000000000" />
  <author email="test">test</author>
  <date>2020-01-01T10:01:00+00:00</date>
  <msg xml:space="preserve">third</msg>
  <paths>
  <path action="A">fourth</path>
  <path action="A">third</path>
  <path action="R">second</path>
  </paths>
  <copies>
  <copy source="second">fourth</copy>
  </copies>
  <extra key="branch">default</extra>
  </logentry>
  <logentry revision="7" node="29114dbae42b9f078cf2714dbe3a86bba8ec7453">
  <parent revision="-1" node="0000000000000000000000000000000000000000" />
  <parent revision="-1" node="0000000000000000000000000000000000000000" />
  <author email="user@hostname">User Name</author>
  <date>1970-01-12T13:46:40+00:00</date>
  <msg xml:space="preserve">second</msg>
  <paths>
  <path action="A">second</path>
  </paths>
  <extra key="branch">default</extra>
  </logentry>
  <logentry revision="6" node="d41e714fe50d9e4a5f11b4d595d543481b5f980b">
  <parent revision="5" node="13207e5a10d9fd28ec424934298e176197f2c67f" />
  <parent revision="4" node="bbe44766e73d5f11ed2177f1838de10c53ef3e74" />
  <author email="person">person</author>
  <date>1970-01-18T08:40:01+00:00</date>
  <msg xml:space="preserve">merge</msg>
  <paths>
  </paths>
  <extra key="branch">default</extra>
  </logentry>
  <logentry revision="5" node="13207e5a10d9fd28ec424934298e176197f2c67f">
  <parent revision="3" node="10e46f2dcbf4823578cf180f33ecf0b957964c47" />
  <parent revision="-1" node="0000000000000000000000000000000000000000" />
  <author email="person">person</author>
  <date>1970-01-18T08:40:00+00:00</date>
  <msg xml:space="preserve">new head</msg>
  <paths>
  <path action="A">d</path>
  </paths>
  <extra key="branch">default</extra>
  </logentry>
  <logentry revision="4" node="bbe44766e73d5f11ed2177f1838de10c53ef3e74">
  <branch>foo</branch>
  <parent revision="3" node="10e46f2dcbf4823578cf180f33ecf0b957964c47" />
  <parent revision="-1" node="0000000000000000000000000000000000000000" />
  <author email="person">person</author>
  <date>1970-01-17T04:53:20+00:00</date>
  <msg xml:space="preserve">new branch</msg>
  <paths>
  </paths>
  <extra key="branch">foo</extra>
  </logentry>
  <logentry revision="3" node="10e46f2dcbf4823578cf180f33ecf0b957964c47">
  <parent revision="2" node="97054abb4ab824450e9164180baf491ae0078465" />
  <parent revision="-1" node="0000000000000000000000000000000000000000" />
  <author email="person">person</author>
  <date>1970-01-16T01:06:40+00:00</date>
  <msg xml:space="preserve">no user, no domain</msg>
  <paths>
  <path action="M">c</path>
  </paths>
  <extra key="branch">default</extra>
  </logentry>
  <logentry revision="2" node="97054abb4ab824450e9164180baf491ae0078465">
  <parent revision="1" node="b608e9d1a3f0273ccf70fb85fd6866b3482bf965" />
  <parent revision="-1" node="0000000000000000000000000000000000000000" />
  <author email="other@place">other</author>
  <date>1970-01-14T21:20:00+00:00</date>
  <msg xml:space="preserve">no person</msg>
  <paths>
  <path action="A">c</path>
  </paths>
  <extra key="branch">default</extra>
  </logentry>
  <logentry revision="1" node="b608e9d1a3f0273ccf70fb85fd6866b3482bf965">
  <parent revision="0" node="1e4e1b8f71e05681d422154f5421e385fec3454f" />
  <parent revision="-1" node="0000000000000000000000000000000000000000" />
  <author email="other@place">A. N. Other</author>
  <date>1970-01-13T17:33:20+00:00</date>
  <msg xml:space="preserve">other 1
  other 2
  
  other 3</msg>
  <paths>
  <path action="A">b</path>
  </paths>
  <extra key="branch">default</extra>
  </logentry>
  <logentry revision="0" node="1e4e1b8f71e05681d422154f5421e385fec3454f">
  <parent revision="-1" node="0000000000000000000000000000000000000000" />
  <parent revision="-1" node="0000000000000000000000000000000000000000" />
  <author email="user@hostname">User Name</author>
  <date>1970-01-12T13:46:40+00:00</date>
  <msg xml:space="preserve">line 1
  line 2</msg>
  <paths>
  <path action="A">a</path>
  </paths>
  <extra key="branch">default</extra>
  </logentry>
  </log>


Test JSON style:

  $ hg log -k nosuch -Tjson
  []

  $ hg log -qr . -Tjson
  [
   {
    "rev": 8,
    "node": "95c24699272ef57d062b8bccc32c878bf841784a"
   }
  ]

  $ hg log -vpr . -Tjson --stat
  [
   {
    "rev": 8,
    "node": "95c24699272ef57d062b8bccc32c878bf841784a",
    "branch": "default",
    "phase": "draft",
    "user": "test",
    "date": [1577872860, 0],
    "desc": "third",
    "bookmarks": [],
    "tags": ["tip"],
    "parents": ["29114dbae42b9f078cf2714dbe3a86bba8ec7453"],
    "files": ["fourth", "second", "third"],
    "diffstat": " fourth |  1 +\n second |  1 -\n third  |  1 +\n 3 files changed, 2 insertions(+), 1 deletions(-)\n",
    "diff": "diff -r 29114dbae42b -r 95c24699272e fourth\n--- /dev/null\tThu Jan 01 00:00:00 1970 +0000\n+++ b/fourth\tWed Jan 01 10:01:00 2020 +0000\n@@ -0,0 +1,1 @@\n+second\ndiff -r 29114dbae42b -r 95c24699272e second\n--- a/second\tMon Jan 12 13:46:40 1970 +0000\n+++ /dev/null\tThu Jan 01 00:00:00 1970 +0000\n@@ -1,1 +0,0 @@\n-second\ndiff -r 29114dbae42b -r 95c24699272e third\n--- /dev/null\tThu Jan 01 00:00:00 1970 +0000\n+++ b/third\tWed Jan 01 10:01:00 2020 +0000\n@@ -0,0 +1,1 @@\n+third\n"
   }
  ]

honor --git but not format-breaking diffopts
  $ hg --config diff.noprefix=True log --git -vpr . -Tjson
  [
   {
    "rev": 8,
    "node": "95c24699272ef57d062b8bccc32c878bf841784a",
    "branch": "default",
    "phase": "draft",
    "user": "test",
    "date": [1577872860, 0],
    "desc": "third",
    "bookmarks": [],
    "tags": ["tip"],
    "parents": ["29114dbae42b9f078cf2714dbe3a86bba8ec7453"],
    "files": ["fourth", "second", "third"],
    "diff": "diff --git a/second b/fourth\nrename from second\nrename to fourth\ndiff --git a/third b/third\nnew file mode 100644\n--- /dev/null\n+++ b/third\n@@ -0,0 +1,1 @@\n+third\n"
   }
  ]

  $ hg log -T json
  [
   {
    "rev": 8,
    "node": "95c24699272ef57d062b8bccc32c878bf841784a",
    "branch": "default",
    "phase": "draft",
    "user": "test",
    "date": [1577872860, 0],
    "desc": "third",
    "bookmarks": [],
    "tags": ["tip"],
    "parents": ["29114dbae42b9f078cf2714dbe3a86bba8ec7453"]
   },
   {
    "rev": 7,
    "node": "29114dbae42b9f078cf2714dbe3a86bba8ec7453",
    "branch": "default",
    "phase": "draft",
    "user": "User Name <user@hostname>",
    "date": [1000000, 0],
    "desc": "second",
    "bookmarks": [],
    "tags": [],
    "parents": ["0000000000000000000000000000000000000000"]
   },
   {
    "rev": 6,
    "node": "d41e714fe50d9e4a5f11b4d595d543481b5f980b",
    "branch": "default",
    "phase": "draft",
    "user": "person",
    "date": [1500001, 0],
    "desc": "merge",
    "bookmarks": [],
    "tags": [],
    "parents": ["13207e5a10d9fd28ec424934298e176197f2c67f", "bbe44766e73d5f11ed2177f1838de10c53ef3e74"]
   },
   {
    "rev": 5,
    "node": "13207e5a10d9fd28ec424934298e176197f2c67f",
    "branch": "default",
    "phase": "draft",
    "user": "person",
    "date": [1500000, 0],
    "desc": "new head",
    "bookmarks": [],
    "tags": [],
    "parents": ["10e46f2dcbf4823578cf180f33ecf0b957964c47"]
   },
   {
    "rev": 4,
    "node": "bbe44766e73d5f11ed2177f1838de10c53ef3e74",
    "branch": "foo",
    "phase": "draft",
    "user": "person",
    "date": [1400000, 0],
    "desc": "new branch",
    "bookmarks": [],
    "tags": [],
    "parents": ["10e46f2dcbf4823578cf180f33ecf0b957964c47"]
   },
   {
    "rev": 3,
    "node": "10e46f2dcbf4823578cf180f33ecf0b957964c47",
    "branch": "default",
    "phase": "draft",
    "user": "person",
    "date": [1300000, 0],
    "desc": "no user, no domain",
    "bookmarks": [],
    "tags": [],
    "parents": ["97054abb4ab824450e9164180baf491ae0078465"]
   },
   {
    "rev": 2,
    "node": "97054abb4ab824450e9164180baf491ae0078465",
    "branch": "default",
    "phase": "draft",
    "user": "other@place",
    "date": [1200000, 0],
    "desc": "no person",
    "bookmarks": [],
    "tags": [],
    "parents": ["b608e9d1a3f0273ccf70fb85fd6866b3482bf965"]
   },
   {
    "rev": 1,
    "node": "b608e9d1a3f0273ccf70fb85fd6866b3482bf965",
    "branch": "default",
    "phase": "draft",
    "user": "A. N. Other <other@place>",
    "date": [1100000, 0],
    "desc": "other 1\nother 2\n\nother 3",
    "bookmarks": [],
    "tags": [],
    "parents": ["1e4e1b8f71e05681d422154f5421e385fec3454f"]
   },
   {
    "rev": 0,
    "node": "1e4e1b8f71e05681d422154f5421e385fec3454f",
    "branch": "default",
    "phase": "draft",
    "user": "User Name <user@hostname>",
    "date": [1000000, 0],
    "desc": "line 1\nline 2",
    "bookmarks": [],
    "tags": [],
    "parents": ["0000000000000000000000000000000000000000"]
   }
  ]

  $ hg heads -v -Tjson
  [
   {
    "rev": 8,
    "node": "95c24699272ef57d062b8bccc32c878bf841784a",
    "branch": "default",
    "phase": "draft",
    "user": "test",
    "date": [1577872860, 0],
    "desc": "third",
    "bookmarks": [],
    "tags": ["tip"],
    "parents": ["29114dbae42b9f078cf2714dbe3a86bba8ec7453"],
    "files": ["fourth", "second", "third"]
   },
   {
    "rev": 6,
    "node": "d41e714fe50d9e4a5f11b4d595d543481b5f980b",
    "branch": "default",
    "phase": "draft",
    "user": "person",
    "date": [1500001, 0],
    "desc": "merge",
    "bookmarks": [],
    "tags": [],
    "parents": ["13207e5a10d9fd28ec424934298e176197f2c67f", "bbe44766e73d5f11ed2177f1838de10c53ef3e74"],
    "files": []
   },
   {
    "rev": 4,
    "node": "bbe44766e73d5f11ed2177f1838de10c53ef3e74",
    "branch": "foo",
    "phase": "draft",
    "user": "person",
    "date": [1400000, 0],
    "desc": "new branch",
    "bookmarks": [],
    "tags": [],
    "parents": ["10e46f2dcbf4823578cf180f33ecf0b957964c47"],
    "files": []
   }
  ]

  $ hg log --debug -Tjson
  [
   {
    "rev": 8,
    "node": "95c24699272ef57d062b8bccc32c878bf841784a",
    "branch": "default",
    "phase": "draft",
    "user": "test",
    "date": [1577872860, 0],
    "desc": "third",
    "bookmarks": [],
    "tags": ["tip"],
    "parents": ["29114dbae42b9f078cf2714dbe3a86bba8ec7453"],
    "manifest": "94961b75a2da554b4df6fb599e5bfc7d48de0c64",
    "extra": {"branch": "default"},
    "modified": [],
    "added": ["fourth", "third"],
    "removed": ["second"]
   },
   {
    "rev": 7,
    "node": "29114dbae42b9f078cf2714dbe3a86bba8ec7453",
    "branch": "default",
    "phase": "draft",
    "user": "User Name <user@hostname>",
    "date": [1000000, 0],
    "desc": "second",
    "bookmarks": [],
    "tags": [],
    "parents": ["0000000000000000000000000000000000000000"],
    "manifest": "f2dbc354b94e5ec0b4f10680ee0cee816101d0bf",
    "extra": {"branch": "default"},
    "modified": [],
    "added": ["second"],
    "removed": []
   },
   {
    "rev": 6,
    "node": "d41e714fe50d9e4a5f11b4d595d543481b5f980b",
    "branch": "default",
    "phase": "draft",
    "user": "person",
    "date": [1500001, 0],
    "desc": "merge",
    "bookmarks": [],
    "tags": [],
    "parents": ["13207e5a10d9fd28ec424934298e176197f2c67f", "bbe44766e73d5f11ed2177f1838de10c53ef3e74"],
    "manifest": "4dc3def4f9b4c6e8de820f6ee74737f91e96a216",
    "extra": {"branch": "default"},
    "modified": [],
    "added": [],
    "removed": []
   },
   {
    "rev": 5,
    "node": "13207e5a10d9fd28ec424934298e176197f2c67f",
    "branch": "default",
    "phase": "draft",
    "user": "person",
    "date": [1500000, 0],
    "desc": "new head",
    "bookmarks": [],
    "tags": [],
    "parents": ["10e46f2dcbf4823578cf180f33ecf0b957964c47"],
    "manifest": "4dc3def4f9b4c6e8de820f6ee74737f91e96a216",
    "extra": {"branch": "default"},
    "modified": [],
    "added": ["d"],
    "removed": []
   },
   {
    "rev": 4,
    "node": "bbe44766e73d5f11ed2177f1838de10c53ef3e74",
    "branch": "foo",
    "phase": "draft",
    "user": "person",
    "date": [1400000, 0],
    "desc": "new branch",
    "bookmarks": [],
    "tags": [],
    "parents": ["10e46f2dcbf4823578cf180f33ecf0b957964c47"],
    "manifest": "cb5a1327723bada42f117e4c55a303246eaf9ccc",
    "extra": {"branch": "foo"},
    "modified": [],
    "added": [],
    "removed": []
   },
   {
    "rev": 3,
    "node": "10e46f2dcbf4823578cf180f33ecf0b957964c47",
    "branch": "default",
    "phase": "draft",
    "user": "person",
    "date": [1300000, 0],
    "desc": "no user, no domain",
    "bookmarks": [],
    "tags": [],
    "parents": ["97054abb4ab824450e9164180baf491ae0078465"],
    "manifest": "cb5a1327723bada42f117e4c55a303246eaf9ccc",
    "extra": {"branch": "default"},
    "modified": ["c"],
    "added": [],
    "removed": []
   },
   {
    "rev": 2,
    "node": "97054abb4ab824450e9164180baf491ae0078465",
    "branch": "default",
    "phase": "draft",
    "user": "other@place",
    "date": [1200000, 0],
    "desc": "no person",
    "bookmarks": [],
    "tags": [],
    "parents": ["b608e9d1a3f0273ccf70fb85fd6866b3482bf965"],
    "manifest": "6e0e82995c35d0d57a52aca8da4e56139e06b4b1",
    "extra": {"branch": "default"},
    "modified": [],
    "added": ["c"],
    "removed": []
   },
   {
    "rev": 1,
    "node": "b608e9d1a3f0273ccf70fb85fd6866b3482bf965",
    "branch": "default",
    "phase": "draft",
    "user": "A. N. Other <other@place>",
    "date": [1100000, 0],
    "desc": "other 1\nother 2\n\nother 3",
    "bookmarks": [],
    "tags": [],
    "parents": ["1e4e1b8f71e05681d422154f5421e385fec3454f"],
    "manifest": "4e8d705b1e53e3f9375e0e60dc7b525d8211fe55",
    "extra": {"branch": "default"},
    "modified": [],
    "added": ["b"],
    "removed": []
   },
   {
    "rev": 0,
    "node": "1e4e1b8f71e05681d422154f5421e385fec3454f",
    "branch": "default",
    "phase": "draft",
    "user": "User Name <user@hostname>",
    "date": [1000000, 0],
    "desc": "line 1\nline 2",
    "bookmarks": [],
    "tags": [],
    "parents": ["0000000000000000000000000000000000000000"],
    "manifest": "a0c8bcbbb45c63b90b70ad007bf38961f64f2af0",
    "extra": {"branch": "default"},
    "modified": [],
    "added": ["a"],
    "removed": []
   }
  ]

Error if style not readable:

#if unix-permissions no-root
  $ touch q
  $ chmod 0 q
  $ hg log --style ./q
  abort: Permission denied: ./q
  [255]
#endif

Error if no style:

  $ hg log --style notexist
  abort: style 'notexist' not found
  (available styles: bisect, changelog, compact, default, phases, status, xml)
  [255]

  $ hg log -T list
  available styles: bisect, changelog, compact, default, phases, status, xml
  abort: specify a template
  [255]

Error if style missing key:

  $ echo 'q = q' > t
  $ hg log --style ./t
  abort: "changeset" not in template map
  [255]

Error if style missing value:

  $ echo 'changeset =' > t
  $ hg log --style t
  abort: t:1: missing value
  [255]

Error if include fails:

  $ echo 'changeset = q' >> t
#if unix-permissions no-root
  $ hg log --style ./t
  abort: template file ./q: Permission denied
  [255]
  $ rm q
#endif

Include works:

  $ echo '{rev}' > q
  $ hg log --style ./t
  8
  7
  6
  5
  4
  3
  2
  1
  0

Check that {phase} works correctly on parents:

  $ cat << EOF > parentphase
  > changeset_debug = '{rev} ({phase}):{parents}\n'
  > parent = ' {rev} ({phase})'
  > EOF
  $ hg phase -r 5 --public
  $ hg phase -r 7 --secret --force
  $ hg log --debug -G --style ./parentphase
  @  8 (secret): 7 (secret) -1 (public)
  |
  o  7 (secret): -1 (public) -1 (public)
  
  o    6 (draft): 5 (public) 4 (draft)
  |\
  | o  5 (public): 3 (public) -1 (public)
  | |
  o |  4 (draft): 3 (public) -1 (public)
  |/
  o  3 (public): 2 (public) -1 (public)
  |
  o  2 (public): 1 (public) -1 (public)
  |
  o  1 (public): 0 (public) -1 (public)
  |
  o  0 (public): -1 (public) -1 (public)
  

Missing non-standard names give no error (backward compatibility):

  $ echo "changeset = '{c}'" > t
  $ hg log --style ./t

Defining non-standard name works:

  $ cat <<EOF > t
  > changeset = '{c}'
  > c = q
  > EOF
  $ hg log --style ./t
  8
  7
  6
  5
  4
  3
  2
  1
  0

ui.style works:

  $ echo '[ui]' > .hg/hgrc
  $ echo 'style = t' >> .hg/hgrc
  $ hg log
  8
  7
  6
  5
  4
  3
  2
  1
  0


Issue338:

  $ hg log --style=changelog > changelog

  $ cat changelog
  2020-01-01  test  <test>
  
  	* fourth, second, third:
  	third
  	[95c24699272e] [tip]
  
  1970-01-12  User Name  <user@hostname>
  
  	* second:
  	second
  	[29114dbae42b]
  
  1970-01-18  person  <person>
  
  	* merge
  	[d41e714fe50d]
  
  	* d:
  	new head
  	[13207e5a10d9]
  
  1970-01-17  person  <person>
  
  	* new branch
  	[bbe44766e73d] <foo>
  
  1970-01-16  person  <person>
  
  	* c:
  	no user, no domain
  	[10e46f2dcbf4]
  
  1970-01-14  other  <other@place>
  
  	* c:
  	no person
  	[97054abb4ab8]
  
  1970-01-13  A. N. Other  <other@place>
  
  	* b:
  	other 1 other 2
  
  	other 3
  	[b608e9d1a3f0]
  
  1970-01-12  User Name  <user@hostname>
  
  	* a:
  	line 1 line 2
  	[1e4e1b8f71e0]
  

Issue2130: xml output for 'hg heads' is malformed

  $ hg heads --style changelog
  2020-01-01  test  <test>
  
  	* fourth, second, third:
  	third
  	[95c24699272e] [tip]
  
  1970-01-18  person  <person>
  
  	* merge
  	[d41e714fe50d]
  
  1970-01-17  person  <person>
  
  	* new branch
  	[bbe44766e73d] <foo>
  

Keys work:

  $ for key in author branch branches date desc file_adds file_dels file_mods \
  >         file_copies file_copies_switch files \
  >         manifest node parents rev tags diffstat extras \
  >         p1rev p2rev p1node p2node; do
  >     for mode in '' --verbose --debug; do
  >         hg log $mode --template "$key$mode: {$key}\n"
  >     done
  > done
  author: test
  author: User Name <user@hostname>
  author: person
  author: person
  author: person
  author: person
  author: other@place
  author: A. N. Other <other@place>
  author: User Name <user@hostname>
  author--verbose: test
  author--verbose: User Name <user@hostname>
  author--verbose: person
  author--verbose: person
  author--verbose: person
  author--verbose: person
  author--verbose: other@place
  author--verbose: A. N. Other <other@place>
  author--verbose: User Name <user@hostname>
  author--debug: test
  author--debug: User Name <user@hostname>
  author--debug: person
  author--debug: person
  author--debug: person
  author--debug: person
  author--debug: other@place
  author--debug: A. N. Other <other@place>
  author--debug: User Name <user@hostname>
  branch: default
  branch: default
  branch: default
  branch: default
  branch: foo
  branch: default
  branch: default
  branch: default
  branch: default
  branch--verbose: default
  branch--verbose: default
  branch--verbose: default
  branch--verbose: default
  branch--verbose: foo
  branch--verbose: default
  branch--verbose: default
  branch--verbose: default
  branch--verbose: default
  branch--debug: default
  branch--debug: default
  branch--debug: default
  branch--debug: default
  branch--debug: foo
  branch--debug: default
  branch--debug: default
  branch--debug: default
  branch--debug: default
  branches: 
  branches: 
  branches: 
  branches: 
  branches: foo
  branches: 
  branches: 
  branches: 
  branches: 
  branches--verbose: 
  branches--verbose: 
  branches--verbose: 
  branches--verbose: 
  branches--verbose: foo
  branches--verbose: 
  branches--verbose: 
  branches--verbose: 
  branches--verbose: 
  branches--debug: 
  branches--debug: 
  branches--debug: 
  branches--debug: 
  branches--debug: foo
  branches--debug: 
  branches--debug: 
  branches--debug: 
  branches--debug: 
  date: 1577872860.00
  date: 1000000.00
  date: 1500001.00
  date: 1500000.00
  date: 1400000.00
  date: 1300000.00
  date: 1200000.00
  date: 1100000.00
  date: 1000000.00
  date--verbose: 1577872860.00
  date--verbose: 1000000.00
  date--verbose: 1500001.00
  date--verbose: 1500000.00
  date--verbose: 1400000.00
  date--verbose: 1300000.00
  date--verbose: 1200000.00
  date--verbose: 1100000.00
  date--verbose: 1000000.00
  date--debug: 1577872860.00
  date--debug: 1000000.00
  date--debug: 1500001.00
  date--debug: 1500000.00
  date--debug: 1400000.00
  date--debug: 1300000.00
  date--debug: 1200000.00
  date--debug: 1100000.00
  date--debug: 1000000.00
  desc: third
  desc: second
  desc: merge
  desc: new head
  desc: new branch
  desc: no user, no domain
  desc: no person
  desc: other 1
  other 2
  
  other 3
  desc: line 1
  line 2
  desc--verbose: third
  desc--verbose: second
  desc--verbose: merge
  desc--verbose: new head
  desc--verbose: new branch
  desc--verbose: no user, no domain
  desc--verbose: no person
  desc--verbose: other 1
  other 2
  
  other 3
  desc--verbose: line 1
  line 2
  desc--debug: third
  desc--debug: second
  desc--debug: merge
  desc--debug: new head
  desc--debug: new branch
  desc--debug: no user, no domain
  desc--debug: no person
  desc--debug: other 1
  other 2
  
  other 3
  desc--debug: line 1
  line 2
  file_adds: fourth third
  file_adds: second
  file_adds: 
  file_adds: d
  file_adds: 
  file_adds: 
  file_adds: c
  file_adds: b
  file_adds: a
  file_adds--verbose: fourth third
  file_adds--verbose: second
  file_adds--verbose: 
  file_adds--verbose: d
  file_adds--verbose: 
  file_adds--verbose: 
  file_adds--verbose: c
  file_adds--verbose: b
  file_adds--verbose: a
  file_adds--debug: fourth third
  file_adds--debug: second
  file_adds--debug: 
  file_adds--debug: d
  file_adds--debug: 
  file_adds--debug: 
  file_adds--debug: c
  file_adds--debug: b
  file_adds--debug: a
  file_dels: second
  file_dels: 
  file_dels: 
  file_dels: 
  file_dels: 
  file_dels: 
  file_dels: 
  file_dels: 
  file_dels: 
  file_dels--verbose: second
  file_dels--verbose: 
  file_dels--verbose: 
  file_dels--verbose: 
  file_dels--verbose: 
  file_dels--verbose: 
  file_dels--verbose: 
  file_dels--verbose: 
  file_dels--verbose: 
  file_dels--debug: second
  file_dels--debug: 
  file_dels--debug: 
  file_dels--debug: 
  file_dels--debug: 
  file_dels--debug: 
  file_dels--debug: 
  file_dels--debug: 
  file_dels--debug: 
  file_mods: 
  file_mods: 
  file_mods: 
  file_mods: 
  file_mods: 
  file_mods: c
  file_mods: 
  file_mods: 
  file_mods: 
  file_mods--verbose: 
  file_mods--verbose: 
  file_mods--verbose: 
  file_mods--verbose: 
  file_mods--verbose: 
  file_mods--verbose: c
  file_mods--verbose: 
  file_mods--verbose: 
  file_mods--verbose: 
  file_mods--debug: 
  file_mods--debug: 
  file_mods--debug: 
  file_mods--debug: 
  file_mods--debug: 
  file_mods--debug: c
  file_mods--debug: 
  file_mods--debug: 
  file_mods--debug: 
  file_copies: fourth (second)
  file_copies: 
  file_copies: 
  file_copies: 
  file_copies: 
  file_copies: 
  file_copies: 
  file_copies: 
  file_copies: 
  file_copies--verbose: fourth (second)
  file_copies--verbose: 
  file_copies--verbose: 
  file_copies--verbose: 
  file_copies--verbose: 
  file_copies--verbose: 
  file_copies--verbose: 
  file_copies--verbose: 
  file_copies--verbose: 
  file_copies--debug: fourth (second)
  file_copies--debug: 
  file_copies--debug: 
  file_copies--debug: 
  file_copies--debug: 
  file_copies--debug: 
  file_copies--debug: 
  file_copies--debug: 
  file_copies--debug: 
  file_copies_switch: 
  file_copies_switch: 
  file_copies_switch: 
  file_copies_switch: 
  file_copies_switch: 
  file_copies_switch: 
  file_copies_switch: 
  file_copies_switch: 
  file_copies_switch: 
  file_copies_switch--verbose: 
  file_copies_switch--verbose: 
  file_copies_switch--verbose: 
  file_copies_switch--verbose: 
  file_copies_switch--verbose: 
  file_copies_switch--verbose: 
  file_copies_switch--verbose: 
  file_copies_switch--verbose: 
  file_copies_switch--verbose: 
  file_copies_switch--debug: 
  file_copies_switch--debug: 
  file_copies_switch--debug: 
  file_copies_switch--debug: 
  file_copies_switch--debug: 
  file_copies_switch--debug: 
  file_copies_switch--debug: 
  file_copies_switch--debug: 
  file_copies_switch--debug: 
  files: fourth second third
  files: second
  files: 
  files: d
  files: 
  files: c
  files: c
  files: b
  files: a
  files--verbose: fourth second third
  files--verbose: second
  files--verbose: 
  files--verbose: d
  files--verbose: 
  files--verbose: c
  files--verbose: c
  files--verbose: b
  files--verbose: a
  files--debug: fourth second third
  files--debug: second
  files--debug: 
  files--debug: d
  files--debug: 
  files--debug: c
  files--debug: c
  files--debug: b
  files--debug: a
  manifest: 6:94961b75a2da
  manifest: 5:f2dbc354b94e
  manifest: 4:4dc3def4f9b4
  manifest: 4:4dc3def4f9b4
  manifest: 3:cb5a1327723b
  manifest: 3:cb5a1327723b
  manifest: 2:6e0e82995c35
  manifest: 1:4e8d705b1e53
  manifest: 0:a0c8bcbbb45c
  manifest--verbose: 6:94961b75a2da
  manifest--verbose: 5:f2dbc354b94e
  manifest--verbose: 4:4dc3def4f9b4
  manifest--verbose: 4:4dc3def4f9b4
  manifest--verbose: 3:cb5a1327723b
  manifest--verbose: 3:cb5a1327723b
  manifest--verbose: 2:6e0e82995c35
  manifest--verbose: 1:4e8d705b1e53
  manifest--verbose: 0:a0c8bcbbb45c
  manifest--debug: 6:94961b75a2da554b4df6fb599e5bfc7d48de0c64
  manifest--debug: 5:f2dbc354b94e5ec0b4f10680ee0cee816101d0bf
  manifest--debug: 4:4dc3def4f9b4c6e8de820f6ee74737f91e96a216
  manifest--debug: 4:4dc3def4f9b4c6e8de820f6ee74737f91e96a216
  manifest--debug: 3:cb5a1327723bada42f117e4c55a303246eaf9ccc
  manifest--debug: 3:cb5a1327723bada42f117e4c55a303246eaf9ccc
  manifest--debug: 2:6e0e82995c35d0d57a52aca8da4e56139e06b4b1
  manifest--debug: 1:4e8d705b1e53e3f9375e0e60dc7b525d8211fe55
  manifest--debug: 0:a0c8bcbbb45c63b90b70ad007bf38961f64f2af0
  node: 95c24699272ef57d062b8bccc32c878bf841784a
  node: 29114dbae42b9f078cf2714dbe3a86bba8ec7453
  node: d41e714fe50d9e4a5f11b4d595d543481b5f980b
  node: 13207e5a10d9fd28ec424934298e176197f2c67f
  node: bbe44766e73d5f11ed2177f1838de10c53ef3e74
  node: 10e46f2dcbf4823578cf180f33ecf0b957964c47
  node: 97054abb4ab824450e9164180baf491ae0078465
  node: b608e9d1a3f0273ccf70fb85fd6866b3482bf965
  node: 1e4e1b8f71e05681d422154f5421e385fec3454f
  node--verbose: 95c24699272ef57d062b8bccc32c878bf841784a
  node--verbose: 29114dbae42b9f078cf2714dbe3a86bba8ec7453
  node--verbose: d41e714fe50d9e4a5f11b4d595d543481b5f980b
  node--verbose: 13207e5a10d9fd28ec424934298e176197f2c67f
  node--verbose: bbe44766e73d5f11ed2177f1838de10c53ef3e74
  node--verbose: 10e46f2dcbf4823578cf180f33ecf0b957964c47
  node--verbose: 97054abb4ab824450e9164180baf491ae0078465
  node--verbose: b608e9d1a3f0273ccf70fb85fd6866b3482bf965
  node--verbose: 1e4e1b8f71e05681d422154f5421e385fec3454f
  node--debug: 95c24699272ef57d062b8bccc32c878bf841784a
  node--debug: 29114dbae42b9f078cf2714dbe3a86bba8ec7453
  node--debug: d41e714fe50d9e4a5f11b4d595d543481b5f980b
  node--debug: 13207e5a10d9fd28ec424934298e176197f2c67f
  node--debug: bbe44766e73d5f11ed2177f1838de10c53ef3e74
  node--debug: 10e46f2dcbf4823578cf180f33ecf0b957964c47
  node--debug: 97054abb4ab824450e9164180baf491ae0078465
  node--debug: b608e9d1a3f0273ccf70fb85fd6866b3482bf965
  node--debug: 1e4e1b8f71e05681d422154f5421e385fec3454f
  parents: 
  parents: -1:000000000000 
  parents: 5:13207e5a10d9 4:bbe44766e73d 
  parents: 3:10e46f2dcbf4 
  parents: 
  parents: 
  parents: 
  parents: 
  parents: 
  parents--verbose: 
  parents--verbose: -1:000000000000 
  parents--verbose: 5:13207e5a10d9 4:bbe44766e73d 
  parents--verbose: 3:10e46f2dcbf4 
  parents--verbose: 
  parents--verbose: 
  parents--verbose: 
  parents--verbose: 
  parents--verbose: 
  parents--debug: 7:29114dbae42b9f078cf2714dbe3a86bba8ec7453 -1:0000000000000000000000000000000000000000 
  parents--debug: -1:0000000000000000000000000000000000000000 -1:0000000000000000000000000000000000000000 
  parents--debug: 5:13207e5a10d9fd28ec424934298e176197f2c67f 4:bbe44766e73d5f11ed2177f1838de10c53ef3e74 
  parents--debug: 3:10e46f2dcbf4823578cf180f33ecf0b957964c47 -1:0000000000000000000000000000000000000000 
  parents--debug: 3:10e46f2dcbf4823578cf180f33ecf0b957964c47 -1:0000000000000000000000000000000000000000 
  parents--debug: 2:97054abb4ab824450e9164180baf491ae0078465 -1:0000000000000000000000000000000000000000 
  parents--debug: 1:b608e9d1a3f0273ccf70fb85fd6866b3482bf965 -1:0000000000000000000000000000000000000000 
  parents--debug: 0:1e4e1b8f71e05681d422154f5421e385fec3454f -1:0000000000000000000000000000000000000000 
  parents--debug: -1:0000000000000000000000000000000000000000 -1:0000000000000000000000000000000000000000 
  rev: 8
  rev: 7
  rev: 6
  rev: 5
  rev: 4
  rev: 3
  rev: 2
  rev: 1
  rev: 0
  rev--verbose: 8
  rev--verbose: 7
  rev--verbose: 6
  rev--verbose: 5
  rev--verbose: 4
  rev--verbose: 3
  rev--verbose: 2
  rev--verbose: 1
  rev--verbose: 0
  rev--debug: 8
  rev--debug: 7
  rev--debug: 6
  rev--debug: 5
  rev--debug: 4
  rev--debug: 3
  rev--debug: 2
  rev--debug: 1
  rev--debug: 0
  tags: tip
  tags: 
  tags: 
  tags: 
  tags: 
  tags: 
  tags: 
  tags: 
  tags: 
  tags--verbose: tip
  tags--verbose: 
  tags--verbose: 
  tags--verbose: 
  tags--verbose: 
  tags--verbose: 
  tags--verbose: 
  tags--verbose: 
  tags--verbose: 
  tags--debug: tip
  tags--debug: 
  tags--debug: 
  tags--debug: 
  tags--debug: 
  tags--debug: 
  tags--debug: 
  tags--debug: 
  tags--debug: 
  diffstat: 3: +2/-1
  diffstat: 1: +1/-0
  diffstat: 0: +0/-0
  diffstat: 1: +1/-0
  diffstat: 0: +0/-0
  diffstat: 1: +1/-0
  diffstat: 1: +4/-0
  diffstat: 1: +2/-0
  diffstat: 1: +1/-0
  diffstat--verbose: 3: +2/-1
  diffstat--verbose: 1: +1/-0
  diffstat--verbose: 0: +0/-0
  diffstat--verbose: 1: +1/-0
  diffstat--verbose: 0: +0/-0
  diffstat--verbose: 1: +1/-0
  diffstat--verbose: 1: +4/-0
  diffstat--verbose: 1: +2/-0
  diffstat--verbose: 1: +1/-0
  diffstat--debug: 3: +2/-1
  diffstat--debug: 1: +1/-0
  diffstat--debug: 0: +0/-0
  diffstat--debug: 1: +1/-0
  diffstat--debug: 0: +0/-0
  diffstat--debug: 1: +1/-0
  diffstat--debug: 1: +4/-0
  diffstat--debug: 1: +2/-0
  diffstat--debug: 1: +1/-0
  extras: branch=default
  extras: branch=default
  extras: branch=default
  extras: branch=default
  extras: branch=foo
  extras: branch=default
  extras: branch=default
  extras: branch=default
  extras: branch=default
  extras--verbose: branch=default
  extras--verbose: branch=default
  extras--verbose: branch=default
  extras--verbose: branch=default
  extras--verbose: branch=foo
  extras--verbose: branch=default
  extras--verbose: branch=default
  extras--verbose: branch=default
  extras--verbose: branch=default
  extras--debug: branch=default
  extras--debug: branch=default
  extras--debug: branch=default
  extras--debug: branch=default
  extras--debug: branch=foo
  extras--debug: branch=default
  extras--debug: branch=default
  extras--debug: branch=default
  extras--debug: branch=default
  p1rev: 7
  p1rev: -1
  p1rev: 5
  p1rev: 3
  p1rev: 3
  p1rev: 2
  p1rev: 1
  p1rev: 0
  p1rev: -1
  p1rev--verbose: 7
  p1rev--verbose: -1
  p1rev--verbose: 5
  p1rev--verbose: 3
  p1rev--verbose: 3
  p1rev--verbose: 2
  p1rev--verbose: 1
  p1rev--verbose: 0
  p1rev--verbose: -1
  p1rev--debug: 7
  p1rev--debug: -1
  p1rev--debug: 5
  p1rev--debug: 3
  p1rev--debug: 3
  p1rev--debug: 2
  p1rev--debug: 1
  p1rev--debug: 0
  p1rev--debug: -1
  p2rev: -1
  p2rev: -1
  p2rev: 4
  p2rev: -1
  p2rev: -1
  p2rev: -1
  p2rev: -1
  p2rev: -1
  p2rev: -1
  p2rev--verbose: -1
  p2rev--verbose: -1
  p2rev--verbose: 4
  p2rev--verbose: -1
  p2rev--verbose: -1
  p2rev--verbose: -1
  p2rev--verbose: -1
  p2rev--verbose: -1
  p2rev--verbose: -1
  p2rev--debug: -1
  p2rev--debug: -1
  p2rev--debug: 4
  p2rev--debug: -1
  p2rev--debug: -1
  p2rev--debug: -1
  p2rev--debug: -1
  p2rev--debug: -1
  p2rev--debug: -1
  p1node: 29114dbae42b9f078cf2714dbe3a86bba8ec7453
  p1node: 0000000000000000000000000000000000000000
  p1node: 13207e5a10d9fd28ec424934298e176197f2c67f
  p1node: 10e46f2dcbf4823578cf180f33ecf0b957964c47
  p1node: 10e46f2dcbf4823578cf180f33ecf0b957964c47
  p1node: 97054abb4ab824450e9164180baf491ae0078465
  p1node: b608e9d1a3f0273ccf70fb85fd6866b3482bf965
  p1node: 1e4e1b8f71e05681d422154f5421e385fec3454f
  p1node: 0000000000000000000000000000000000000000
  p1node--verbose: 29114dbae42b9f078cf2714dbe3a86bba8ec7453
  p1node--verbose: 0000000000000000000000000000000000000000
  p1node--verbose: 13207e5a10d9fd28ec424934298e176197f2c67f
  p1node--verbose: 10e46f2dcbf4823578cf180f33ecf0b957964c47
  p1node--verbose: 10e46f2dcbf4823578cf180f33ecf0b957964c47
  p1node--verbose: 97054abb4ab824450e9164180baf491ae0078465
  p1node--verbose: b608e9d1a3f0273ccf70fb85fd6866b3482bf965
  p1node--verbose: 1e4e1b8f71e05681d422154f5421e385fec3454f
  p1node--verbose: 0000000000000000000000000000000000000000
  p1node--debug: 29114dbae42b9f078cf2714dbe3a86bba8ec7453
  p1node--debug: 0000000000000000000000000000000000000000
  p1node--debug: 13207e5a10d9fd28ec424934298e176197f2c67f
  p1node--debug: 10e46f2dcbf4823578cf180f33ecf0b957964c47
  p1node--debug: 10e46f2dcbf4823578cf180f33ecf0b957964c47
  p1node--debug: 97054abb4ab824450e9164180baf491ae0078465
  p1node--debug: b608e9d1a3f0273ccf70fb85fd6866b3482bf965
  p1node--debug: 1e4e1b8f71e05681d422154f5421e385fec3454f
  p1node--debug: 0000000000000000000000000000000000000000
  p2node: 0000000000000000000000000000000000000000
  p2node: 0000000000000000000000000000000000000000
  p2node: bbe44766e73d5f11ed2177f1838de10c53ef3e74
  p2node: 0000000000000000000000000000000000000000
  p2node: 0000000000000000000000000000000000000000
  p2node: 0000000000000000000000000000000000000000
  p2node: 0000000000000000000000000000000000000000
  p2node: 0000000000000000000000000000000000000000
  p2node: 0000000000000000000000000000000000000000
  p2node--verbose: 0000000000000000000000000000000000000000
  p2node--verbose: 0000000000000000000000000000000000000000
  p2node--verbose: bbe44766e73d5f11ed2177f1838de10c53ef3e74
  p2node--verbose: 0000000000000000000000000000000000000000
  p2node--verbose: 0000000000000000000000000000000000000000
  p2node--verbose: 0000000000000000000000000000000000000000
  p2node--verbose: 0000000000000000000000000000000000000000
  p2node--verbose: 0000000000000000000000000000000000000000
  p2node--verbose: 0000000000000000000000000000000000000000
  p2node--debug: 0000000000000000000000000000000000000000
  p2node--debug: 0000000000000000000000000000000000000000
  p2node--debug: bbe44766e73d5f11ed2177f1838de10c53ef3e74
  p2node--debug: 0000000000000000000000000000000000000000
  p2node--debug: 0000000000000000000000000000000000000000
  p2node--debug: 0000000000000000000000000000000000000000
  p2node--debug: 0000000000000000000000000000000000000000
  p2node--debug: 0000000000000000000000000000000000000000
  p2node--debug: 0000000000000000000000000000000000000000

Filters work:

  $ hg log --template '{author|domain}\n'
  
  hostname
  
  
  
  
  place
  place
  hostname

  $ hg log --template '{author|person}\n'
  test
  User Name
  person
  person
  person
  person
  other
  A. N. Other
  User Name

  $ hg log --template '{author|user}\n'
  test
  user
  person
  person
  person
  person
  other
  other
  user

  $ hg log --template '{date|date}\n'
  Wed Jan 01 10:01:00 2020 +0000
  Mon Jan 12 13:46:40 1970 +0000
  Sun Jan 18 08:40:01 1970 +0000
  Sun Jan 18 08:40:00 1970 +0000
  Sat Jan 17 04:53:20 1970 +0000
  Fri Jan 16 01:06:40 1970 +0000
  Wed Jan 14 21:20:00 1970 +0000
  Tue Jan 13 17:33:20 1970 +0000
  Mon Jan 12 13:46:40 1970 +0000

  $ hg log --template '{date|isodate}\n'
  2020-01-01 10:01 +0000
  1970-01-12 13:46 +0000
  1970-01-18 08:40 +0000
  1970-01-18 08:40 +0000
  1970-01-17 04:53 +0000
  1970-01-16 01:06 +0000
  1970-01-14 21:20 +0000
  1970-01-13 17:33 +0000
  1970-01-12 13:46 +0000

  $ hg log --template '{date|isodatesec}\n'
  2020-01-01 10:01:00 +0000
  1970-01-12 13:46:40 +0000
  1970-01-18 08:40:01 +0000
  1970-01-18 08:40:00 +0000
  1970-01-17 04:53:20 +0000
  1970-01-16 01:06:40 +0000
  1970-01-14 21:20:00 +0000
  1970-01-13 17:33:20 +0000
  1970-01-12 13:46:40 +0000

  $ hg log --template '{date|rfc822date}\n'
  Wed, 01 Jan 2020 10:01:00 +0000
  Mon, 12 Jan 1970 13:46:40 +0000
  Sun, 18 Jan 1970 08:40:01 +0000
  Sun, 18 Jan 1970 08:40:00 +0000
  Sat, 17 Jan 1970 04:53:20 +0000
  Fri, 16 Jan 1970 01:06:40 +0000
  Wed, 14 Jan 1970 21:20:00 +0000
  Tue, 13 Jan 1970 17:33:20 +0000
  Mon, 12 Jan 1970 13:46:40 +0000

  $ hg log --template '{desc|firstline}\n'
  third
  second
  merge
  new head
  new branch
  no user, no domain
  no person
  other 1
  line 1

  $ hg log --template '{node|short}\n'
  95c24699272e
  29114dbae42b
  d41e714fe50d
  13207e5a10d9
  bbe44766e73d
  10e46f2dcbf4
  97054abb4ab8
  b608e9d1a3f0
  1e4e1b8f71e0

  $ hg log --template '<changeset author="{author|xmlescape}"/>\n'
  <changeset author="test"/>
  <changeset author="User Name &lt;user@hostname&gt;"/>
  <changeset author="person"/>
  <changeset author="person"/>
  <changeset author="person"/>
  <changeset author="person"/>
  <changeset author="other@place"/>
  <changeset author="A. N. Other &lt;other@place&gt;"/>
  <changeset author="User Name &lt;user@hostname&gt;"/>

  $ hg log --template '{rev}: {children}\n'
  8: 
  7: 8:95c24699272e
  6: 
  5: 6:d41e714fe50d
  4: 6:d41e714fe50d
  3: 4:bbe44766e73d 5:13207e5a10d9
  2: 3:10e46f2dcbf4
  1: 2:97054abb4ab8
  0: 1:b608e9d1a3f0

Formatnode filter works:

  $ hg -q log -r 0 --template '{node|formatnode}\n'
  1e4e1b8f71e0

  $ hg log -r 0 --template '{node|formatnode}\n'
  1e4e1b8f71e0

  $ hg -v log -r 0 --template '{node|formatnode}\n'
  1e4e1b8f71e0

  $ hg --debug log -r 0 --template '{node|formatnode}\n'
  1e4e1b8f71e05681d422154f5421e385fec3454f

Age filter:

  $ hg init unstable-hash
  $ cd unstable-hash
  $ hg log --template '{date|age}\n' > /dev/null || exit 1

  >>> from datetime import datetime, timedelta
  >>> fp = open('a', 'w')
  >>> n = datetime.now() + timedelta(366 * 7)
  >>> fp.write('%d-%d-%d 00:00' % (n.year, n.month, n.day))
  >>> fp.close()
  $ hg add a
  $ hg commit -m future -d "`cat a`"

  $ hg log -l1 --template '{date|age}\n'
  7 years from now

  $ cd ..
  $ rm -rf unstable-hash

Add a dummy commit to make up for the instability of the above:

  $ echo a > a
  $ hg add a
  $ hg ci -m future

Count filter:

  $ hg log -l1 --template '{node|count} {node|short|count}\n'
  40 12

  $ hg log -l1 --template '{revset("null^")|count} {revset(".")|count} {revset("0::3")|count}\n'
  0 1 4

  $ hg log -G --template '{rev}: children: {children|count}, \
  > tags: {tags|count}, file_adds: {file_adds|count}, \
  > ancestors: {revset("ancestors(%s)", rev)|count}'
  @  9: children: 0, tags: 1, file_adds: 1, ancestors: 3
  |
  o  8: children: 1, tags: 0, file_adds: 2, ancestors: 2
  |
  o  7: children: 1, tags: 0, file_adds: 1, ancestors: 1
  
  o    6: children: 0, tags: 0, file_adds: 0, ancestors: 7
  |\
  | o  5: children: 1, tags: 0, file_adds: 1, ancestors: 5
  | |
  o |  4: children: 1, tags: 0, file_adds: 0, ancestors: 5
  |/
  o  3: children: 2, tags: 0, file_adds: 0, ancestors: 4
  |
  o  2: children: 1, tags: 0, file_adds: 1, ancestors: 3
  |
  o  1: children: 1, tags: 0, file_adds: 1, ancestors: 2
  |
  o  0: children: 1, tags: 0, file_adds: 1, ancestors: 1
  

Upper/lower filters:

  $ hg log -r0 --template '{branch|upper}\n'
  DEFAULT
  $ hg log -r0 --template '{author|lower}\n'
  user name <user@hostname>
  $ hg log -r0 --template '{date|upper}\n'
  abort: template filter 'upper' is not compatible with keyword 'date'
  [255]

Add a commit that does all possible modifications at once

  $ echo modify >> third
  $ touch b
  $ hg add b
  $ hg mv fourth fifth
  $ hg rm a
  $ hg ci -m "Modify, add, remove, rename"

Check the status template

  $ cat <<EOF >> $HGRCPATH
  > [extensions]
  > color=
  > EOF

  $ hg log -T status -r 10
  changeset:   10:0f9759ec227a
  tag:         tip
  user:        test
  date:        Thu Jan 01 00:00:00 1970 +0000
  summary:     Modify, add, remove, rename
  files:
  M third
  A b
  A fifth
  R a
  R fourth
  
  $ hg log -T status -C -r 10
  changeset:   10:0f9759ec227a
  tag:         tip
  user:        test
  date:        Thu Jan 01 00:00:00 1970 +0000
  summary:     Modify, add, remove, rename
  files:
  M third
  A b
  A fifth
    fourth
  R a
  R fourth
  
  $ hg log -T status -C -r 10 -v
  changeset:   10:0f9759ec227a
  tag:         tip
  user:        test
  date:        Thu Jan 01 00:00:00 1970 +0000
  description:
  Modify, add, remove, rename
  
  files:
  M third
  A b
  A fifth
    fourth
  R a
  R fourth
  
  $ hg log -T status -C -r 10 --debug
  changeset:   10:0f9759ec227a4859c2014a345cd8a859022b7c6c
  tag:         tip
  phase:       secret
  parent:      9:bf9dfba36635106d6a73ccc01e28b762da60e066
  parent:      -1:0000000000000000000000000000000000000000
  manifest:    8:89dd546f2de0a9d6d664f58d86097eb97baba567
  user:        test
  date:        Thu Jan 01 00:00:00 1970 +0000
  extra:       branch=default
  description:
  Modify, add, remove, rename
  
  files:
  M third
  A b
  A fifth
    fourth
  R a
  R fourth
  
  $ hg log -T status -C -r 10 --quiet
  10:0f9759ec227a
  $ hg --color=debug log -T status -r 10
  [log.changeset changeset.secret|changeset:   10:0f9759ec227a]
  [log.tag|tag:         tip]
  [log.user|user:        test]
  [log.date|date:        Thu Jan 01 00:00:00 1970 +0000]
  [log.summary|summary:     Modify, add, remove, rename]
  [ui.note log.files|files:]
  [status.modified|M third]
  [status.added|A b]
  [status.added|A fifth]
  [status.removed|R a]
  [status.removed|R fourth]
  
  $ hg --color=debug log -T status -C -r 10
  [log.changeset changeset.secret|changeset:   10:0f9759ec227a]
  [log.tag|tag:         tip]
  [log.user|user:        test]
  [log.date|date:        Thu Jan 01 00:00:00 1970 +0000]
  [log.summary|summary:     Modify, add, remove, rename]
  [ui.note log.files|files:]
  [status.modified|M third]
  [status.added|A b]
  [status.added|A fifth]
  [status.copied|  fourth]
  [status.removed|R a]
  [status.removed|R fourth]
  
  $ hg --color=debug log -T status -C -r 10 -v
  [log.changeset changeset.secret|changeset:   10:0f9759ec227a]
  [log.tag|tag:         tip]
  [log.user|user:        test]
  [log.date|date:        Thu Jan 01 00:00:00 1970 +0000]
  [ui.note log.description|description:]
  [ui.note log.description|Modify, add, remove, rename]
  
  [ui.note log.files|files:]
  [status.modified|M third]
  [status.added|A b]
  [status.added|A fifth]
  [status.copied|  fourth]
  [status.removed|R a]
  [status.removed|R fourth]
  
  $ hg --color=debug log -T status -C -r 10 --debug
  [log.changeset changeset.secret|changeset:   10:0f9759ec227a4859c2014a345cd8a859022b7c6c]
  [log.tag|tag:         tip]
  [log.phase|phase:       secret]
  [log.parent changeset.secret|parent:      9:bf9dfba36635106d6a73ccc01e28b762da60e066]
  [log.parent changeset.public|parent:      -1:0000000000000000000000000000000000000000]
  [ui.debug log.manifest|manifest:    8:89dd546f2de0a9d6d664f58d86097eb97baba567]
  [log.user|user:        test]
  [log.date|date:        Thu Jan 01 00:00:00 1970 +0000]
  [ui.debug log.extra|extra:       branch=default]
  [ui.note log.description|description:]
  [ui.note log.description|Modify, add, remove, rename]
  
  [ui.note log.files|files:]
  [status.modified|M third]
  [status.added|A b]
  [status.added|A fifth]
  [status.copied|  fourth]
  [status.removed|R a]
  [status.removed|R fourth]
  
  $ hg --color=debug log -T status -C -r 10 --quiet
  [log.node|10:0f9759ec227a]

Check the bisect template

  $ hg bisect -g 1
  $ hg bisect -b 3 --noupdate
  Testing changeset 2:97054abb4ab8 (2 changesets remaining, ~1 tests)
  $ hg log -T bisect -r 0:4
  changeset:   0:1e4e1b8f71e0
  bisect:      good (implicit)
  user:        User Name <user@hostname>
  date:        Mon Jan 12 13:46:40 1970 +0000
  summary:     line 1
  
  changeset:   1:b608e9d1a3f0
  bisect:      good
  user:        A. N. Other <other@place>
  date:        Tue Jan 13 17:33:20 1970 +0000
  summary:     other 1
  
  changeset:   2:97054abb4ab8
  bisect:      untested
  user:        other@place
  date:        Wed Jan 14 21:20:00 1970 +0000
  summary:     no person
  
  changeset:   3:10e46f2dcbf4
  bisect:      bad
  user:        person
  date:        Fri Jan 16 01:06:40 1970 +0000
  summary:     no user, no domain
  
  changeset:   4:bbe44766e73d
  bisect:      bad (implicit)
  branch:      foo
  user:        person
  date:        Sat Jan 17 04:53:20 1970 +0000
  summary:     new branch
  
  $ hg log --debug -T bisect -r 0:4
  changeset:   0:1e4e1b8f71e05681d422154f5421e385fec3454f
  bisect:      good (implicit)
  phase:       public
  parent:      -1:0000000000000000000000000000000000000000
  parent:      -1:0000000000000000000000000000000000000000
  manifest:    0:a0c8bcbbb45c63b90b70ad007bf38961f64f2af0
  user:        User Name <user@hostname>
  date:        Mon Jan 12 13:46:40 1970 +0000
  files+:      a
  extra:       branch=default
  description:
  line 1
  line 2
  
  
  changeset:   1:b608e9d1a3f0273ccf70fb85fd6866b3482bf965
  bisect:      good
  phase:       public
  parent:      0:1e4e1b8f71e05681d422154f5421e385fec3454f
  parent:      -1:0000000000000000000000000000000000000000
  manifest:    1:4e8d705b1e53e3f9375e0e60dc7b525d8211fe55
  user:        A. N. Other <other@place>
  date:        Tue Jan 13 17:33:20 1970 +0000
  files+:      b
  extra:       branch=default
  description:
  other 1
  other 2
  
  other 3
  
  
  changeset:   2:97054abb4ab824450e9164180baf491ae0078465
  bisect:      untested
  phase:       public
  parent:      1:b608e9d1a3f0273ccf70fb85fd6866b3482bf965
  parent:      -1:0000000000000000000000000000000000000000
  manifest:    2:6e0e82995c35d0d57a52aca8da4e56139e06b4b1
  user:        other@place
  date:        Wed Jan 14 21:20:00 1970 +0000
  files+:      c
  extra:       branch=default
  description:
  no person
  
  
  changeset:   3:10e46f2dcbf4823578cf180f33ecf0b957964c47
  bisect:      bad
  phase:       public
  parent:      2:97054abb4ab824450e9164180baf491ae0078465
  parent:      -1:0000000000000000000000000000000000000000
  manifest:    3:cb5a1327723bada42f117e4c55a303246eaf9ccc
  user:        person
  date:        Fri Jan 16 01:06:40 1970 +0000
  files:       c
  extra:       branch=default
  description:
  no user, no domain
  
  
  changeset:   4:bbe44766e73d5f11ed2177f1838de10c53ef3e74
  bisect:      bad (implicit)
  branch:      foo
  phase:       draft
  parent:      3:10e46f2dcbf4823578cf180f33ecf0b957964c47
  parent:      -1:0000000000000000000000000000000000000000
  manifest:    3:cb5a1327723bada42f117e4c55a303246eaf9ccc
  user:        person
  date:        Sat Jan 17 04:53:20 1970 +0000
  extra:       branch=foo
  description:
  new branch
  
  
  $ hg log -v -T bisect -r 0:4
  changeset:   0:1e4e1b8f71e0
  bisect:      good (implicit)
  user:        User Name <user@hostname>
  date:        Mon Jan 12 13:46:40 1970 +0000
  files:       a
  description:
  line 1
  line 2
  
  
  changeset:   1:b608e9d1a3f0
  bisect:      good
  user:        A. N. Other <other@place>
  date:        Tue Jan 13 17:33:20 1970 +0000
  files:       b
  description:
  other 1
  other 2
  
  other 3
  
  
  changeset:   2:97054abb4ab8
  bisect:      untested
  user:        other@place
  date:        Wed Jan 14 21:20:00 1970 +0000
  files:       c
  description:
  no person
  
  
  changeset:   3:10e46f2dcbf4
  bisect:      bad
  user:        person
  date:        Fri Jan 16 01:06:40 1970 +0000
  files:       c
  description:
  no user, no domain
  
  
  changeset:   4:bbe44766e73d
  bisect:      bad (implicit)
  branch:      foo
  user:        person
  date:        Sat Jan 17 04:53:20 1970 +0000
  description:
  new branch
  
  
  $ hg --color=debug log -T bisect -r 0:4
  [log.changeset changeset.public|changeset:   0:1e4e1b8f71e0]
  [log.bisect bisect.good|bisect:      good (implicit)]
  [log.user|user:        User Name <user@hostname>]
  [log.date|date:        Mon Jan 12 13:46:40 1970 +0000]
  [log.summary|summary:     line 1]
  
  [log.changeset changeset.public|changeset:   1:b608e9d1a3f0]
  [log.bisect bisect.good|bisect:      good]
  [log.user|user:        A. N. Other <other@place>]
  [log.date|date:        Tue Jan 13 17:33:20 1970 +0000]
  [log.summary|summary:     other 1]
  
  [log.changeset changeset.public|changeset:   2:97054abb4ab8]
  [log.bisect bisect.untested|bisect:      untested]
  [log.user|user:        other@place]
  [log.date|date:        Wed Jan 14 21:20:00 1970 +0000]
  [log.summary|summary:     no person]
  
  [log.changeset changeset.public|changeset:   3:10e46f2dcbf4]
  [log.bisect bisect.bad|bisect:      bad]
  [log.user|user:        person]
  [log.date|date:        Fri Jan 16 01:06:40 1970 +0000]
  [log.summary|summary:     no user, no domain]
  
  [log.changeset changeset.draft|changeset:   4:bbe44766e73d]
  [log.bisect bisect.bad|bisect:      bad (implicit)]
  [log.branch|branch:      foo]
  [log.user|user:        person]
  [log.date|date:        Sat Jan 17 04:53:20 1970 +0000]
  [log.summary|summary:     new branch]
  
  $ hg --color=debug log --debug -T bisect -r 0:4
  [log.changeset changeset.public|changeset:   0:1e4e1b8f71e05681d422154f5421e385fec3454f]
  [log.bisect bisect.good|bisect:      good (implicit)]
  [log.phase|phase:       public]
  [log.parent changeset.public|parent:      -1:0000000000000000000000000000000000000000]
  [log.parent changeset.public|parent:      -1:0000000000000000000000000000000000000000]
  [ui.debug log.manifest|manifest:    0:a0c8bcbbb45c63b90b70ad007bf38961f64f2af0]
  [log.user|user:        User Name <user@hostname>]
  [log.date|date:        Mon Jan 12 13:46:40 1970 +0000]
  [ui.debug log.files|files+:      a]
  [ui.debug log.extra|extra:       branch=default]
  [ui.note log.description|description:]
  [ui.note log.description|line 1
  line 2]
  
  
  [log.changeset changeset.public|changeset:   1:b608e9d1a3f0273ccf70fb85fd6866b3482bf965]
  [log.bisect bisect.good|bisect:      good]
  [log.phase|phase:       public]
  [log.parent changeset.public|parent:      0:1e4e1b8f71e05681d422154f5421e385fec3454f]
  [log.parent changeset.public|parent:      -1:0000000000000000000000000000000000000000]
  [ui.debug log.manifest|manifest:    1:4e8d705b1e53e3f9375e0e60dc7b525d8211fe55]
  [log.user|user:        A. N. Other <other@place>]
  [log.date|date:        Tue Jan 13 17:33:20 1970 +0000]
  [ui.debug log.files|files+:      b]
  [ui.debug log.extra|extra:       branch=default]
  [ui.note log.description|description:]
  [ui.note log.description|other 1
  other 2
  
  other 3]
  
  
  [log.changeset changeset.public|changeset:   2:97054abb4ab824450e9164180baf491ae0078465]
  [log.bisect bisect.untested|bisect:      untested]
  [log.phase|phase:       public]
  [log.parent changeset.public|parent:      1:b608e9d1a3f0273ccf70fb85fd6866b3482bf965]
  [log.parent changeset.public|parent:      -1:0000000000000000000000000000000000000000]
  [ui.debug log.manifest|manifest:    2:6e0e82995c35d0d57a52aca8da4e56139e06b4b1]
  [log.user|user:        other@place]
  [log.date|date:        Wed Jan 14 21:20:00 1970 +0000]
  [ui.debug log.files|files+:      c]
  [ui.debug log.extra|extra:       branch=default]
  [ui.note log.description|description:]
  [ui.note log.description|no person]
  
  
  [log.changeset changeset.public|changeset:   3:10e46f2dcbf4823578cf180f33ecf0b957964c47]
  [log.bisect bisect.bad|bisect:      bad]
  [log.phase|phase:       public]
  [log.parent changeset.public|parent:      2:97054abb4ab824450e9164180baf491ae0078465]
  [log.parent changeset.public|parent:      -1:0000000000000000000000000000000000000000]
  [ui.debug log.manifest|manifest:    3:cb5a1327723bada42f117e4c55a303246eaf9ccc]
  [log.user|user:        person]
  [log.date|date:        Fri Jan 16 01:06:40 1970 +0000]
  [ui.debug log.files|files:       c]
  [ui.debug log.extra|extra:       branch=default]
  [ui.note log.description|description:]
  [ui.note log.description|no user, no domain]
  
  
  [log.changeset changeset.draft|changeset:   4:bbe44766e73d5f11ed2177f1838de10c53ef3e74]
  [log.bisect bisect.bad|bisect:      bad (implicit)]
  [log.branch|branch:      foo]
  [log.phase|phase:       draft]
  [log.parent changeset.public|parent:      3:10e46f2dcbf4823578cf180f33ecf0b957964c47]
  [log.parent changeset.public|parent:      -1:0000000000000000000000000000000000000000]
  [ui.debug log.manifest|manifest:    3:cb5a1327723bada42f117e4c55a303246eaf9ccc]
  [log.user|user:        person]
  [log.date|date:        Sat Jan 17 04:53:20 1970 +0000]
  [ui.debug log.extra|extra:       branch=foo]
  [ui.note log.description|description:]
  [ui.note log.description|new branch]
  
  
  $ hg --color=debug log -v -T bisect -r 0:4
  [log.changeset changeset.public|changeset:   0:1e4e1b8f71e0]
  [log.bisect bisect.good|bisect:      good (implicit)]
  [log.user|user:        User Name <user@hostname>]
  [log.date|date:        Mon Jan 12 13:46:40 1970 +0000]
  [ui.note log.files|files:       a]
  [ui.note log.description|description:]
  [ui.note log.description|line 1
  line 2]
  
  
  [log.changeset changeset.public|changeset:   1:b608e9d1a3f0]
  [log.bisect bisect.good|bisect:      good]
  [log.user|user:        A. N. Other <other@place>]
  [log.date|date:        Tue Jan 13 17:33:20 1970 +0000]
  [ui.note log.files|files:       b]
  [ui.note log.description|description:]
  [ui.note log.description|other 1
  other 2
  
  other 3]
  
  
  [log.changeset changeset.public|changeset:   2:97054abb4ab8]
  [log.bisect bisect.untested|bisect:      untested]
  [log.user|user:        other@place]
  [log.date|date:        Wed Jan 14 21:20:00 1970 +0000]
  [ui.note log.files|files:       c]
  [ui.note log.description|description:]
  [ui.note log.description|no person]
  
  
  [log.changeset changeset.public|changeset:   3:10e46f2dcbf4]
  [log.bisect bisect.bad|bisect:      bad]
  [log.user|user:        person]
  [log.date|date:        Fri Jan 16 01:06:40 1970 +0000]
  [ui.note log.files|files:       c]
  [ui.note log.description|description:]
  [ui.note log.description|no user, no domain]
  
  
  [log.changeset changeset.draft|changeset:   4:bbe44766e73d]
  [log.bisect bisect.bad|bisect:      bad (implicit)]
  [log.branch|branch:      foo]
  [log.user|user:        person]
  [log.date|date:        Sat Jan 17 04:53:20 1970 +0000]
  [ui.note log.description|description:]
  [ui.note log.description|new branch]
  
  
  $ hg bisect --reset

Error on syntax:

  $ echo 'x = "f' >> t
  $ hg log
  abort: t:3: unmatched quotes
  [255]

Behind the scenes, this will throw TypeError

  $ hg log -l 3 --template '{date|obfuscate}\n'
  abort: template filter 'obfuscate' is not compatible with keyword 'date'
  [255]

Behind the scenes, this will throw a ValueError

  $ hg log -l 3 --template 'line: {desc|shortdate}\n'
  abort: template filter 'shortdate' is not compatible with keyword 'desc'
  [255]

Behind the scenes, this will throw AttributeError

  $ hg log -l 3 --template 'line: {date|escape}\n'
  abort: template filter 'escape' is not compatible with keyword 'date'
  [255]

Behind the scenes, this will throw ValueError

  $ hg tip --template '{author|email|date}\n'
  abort: template filter 'datefilter' is not compatible with keyword 'author'
  [255]

Thrown an error if a template function doesn't exist

  $ hg tip --template '{foo()}\n'
  hg: parse error: unknown function 'foo'
  [255]

Pass generator object created by template function to filter

  $ hg log -l 1 --template '{if(author, author)|user}\n'
  test

Test diff function:

  $ hg diff -c 8
  diff -r 29114dbae42b -r 95c24699272e fourth
  --- /dev/null	Thu Jan 01 00:00:00 1970 +0000
  +++ b/fourth	Wed Jan 01 10:01:00 2020 +0000
  @@ -0,0 +1,1 @@
  +second
  diff -r 29114dbae42b -r 95c24699272e second
  --- a/second	Mon Jan 12 13:46:40 1970 +0000
  +++ /dev/null	Thu Jan 01 00:00:00 1970 +0000
  @@ -1,1 +0,0 @@
  -second
  diff -r 29114dbae42b -r 95c24699272e third
  --- /dev/null	Thu Jan 01 00:00:00 1970 +0000
  +++ b/third	Wed Jan 01 10:01:00 2020 +0000
  @@ -0,0 +1,1 @@
  +third

  $ hg log -r 8 -T "{diff()}"
  diff -r 29114dbae42b -r 95c24699272e fourth
  --- /dev/null	Thu Jan 01 00:00:00 1970 +0000
  +++ b/fourth	Wed Jan 01 10:01:00 2020 +0000
  @@ -0,0 +1,1 @@
  +second
  diff -r 29114dbae42b -r 95c24699272e second
  --- a/second	Mon Jan 12 13:46:40 1970 +0000
  +++ /dev/null	Thu Jan 01 00:00:00 1970 +0000
  @@ -1,1 +0,0 @@
  -second
  diff -r 29114dbae42b -r 95c24699272e third
  --- /dev/null	Thu Jan 01 00:00:00 1970 +0000
  +++ b/third	Wed Jan 01 10:01:00 2020 +0000
  @@ -0,0 +1,1 @@
  +third

  $ hg log -r 8 -T "{diff('glob:f*')}"
  diff -r 29114dbae42b -r 95c24699272e fourth
  --- /dev/null	Thu Jan 01 00:00:00 1970 +0000
  +++ b/fourth	Wed Jan 01 10:01:00 2020 +0000
  @@ -0,0 +1,1 @@
  +second

  $ hg log -r 8 -T "{diff('', 'glob:f*')}"
  diff -r 29114dbae42b -r 95c24699272e second
  --- a/second	Mon Jan 12 13:46:40 1970 +0000
  +++ /dev/null	Thu Jan 01 00:00:00 1970 +0000
  @@ -1,1 +0,0 @@
  -second
  diff -r 29114dbae42b -r 95c24699272e third
  --- /dev/null	Thu Jan 01 00:00:00 1970 +0000
  +++ b/third	Wed Jan 01 10:01:00 2020 +0000
  @@ -0,0 +1,1 @@
  +third

  $ hg log -r 8 -T "{diff('FOURTH'|lower)}"
  diff -r 29114dbae42b -r 95c24699272e fourth
  --- /dev/null	Thu Jan 01 00:00:00 1970 +0000
  +++ b/fourth	Wed Jan 01 10:01:00 2020 +0000
  @@ -0,0 +1,1 @@
  +second

  $ cd ..


latesttag:

  $ hg init latesttag
  $ cd latesttag

  $ echo a > file
  $ hg ci -Am a -d '0 0'
  adding file

  $ echo b >> file
  $ hg ci -m b -d '1 0'

  $ echo c >> head1
  $ hg ci -Am h1c -d '2 0'
  adding head1

  $ hg update -q 1
  $ echo d >> head2
  $ hg ci -Am h2d -d '3 0'
  adding head2
  created new head

  $ echo e >> head2
  $ hg ci -m h2e -d '4 0'

  $ hg merge -q
  $ hg ci -m merge -d '5 -3600'

No tag set:

  $ hg log --template '{rev}: {latesttag}+{latesttagdistance}\n'
  5: null+5
  4: null+4
  3: null+3
  2: null+3
  1: null+2
  0: null+1

One common tag: longest path wins:

  $ hg tag -r 1 -m t1 -d '6 0' t1
  $ hg log --template '{rev}: {latesttag}+{latesttagdistance}\n'
  6: t1+4
  5: t1+3
  4: t1+2
  3: t1+1
  2: t1+1
  1: t1+0
  0: null+1

One ancestor tag: more recent wins:

  $ hg tag -r 2 -m t2 -d '7 0' t2
  $ hg log --template '{rev}: {latesttag}+{latesttagdistance}\n'
  7: t2+3
  6: t2+2
  5: t2+1
  4: t1+2
  3: t1+1
  2: t2+0
  1: t1+0
  0: null+1

Two branch tags: more recent wins:

  $ hg tag -r 3 -m t3 -d '8 0' t3
  $ hg log --template '{rev}: {latesttag}+{latesttagdistance}\n'
  8: t3+5
  7: t3+4
  6: t3+3
  5: t3+2
  4: t3+1
  3: t3+0
  2: t2+0
  1: t1+0
  0: null+1

Merged tag overrides:

  $ hg tag -r 5 -m t5 -d '9 0' t5
  $ hg tag -r 3 -m at3 -d '10 0' at3
  $ hg log --template '{rev}: {latesttag}+{latesttagdistance}\n'
  10: t5+5
  9: t5+4
  8: t5+3
  7: t5+2
  6: t5+1
  5: t5+0
  4: at3:t3+1
  3: at3:t3+0
  2: t2+0
  1: t1+0
  0: null+1

  $ cd ..


Style path expansion: issue1948 - ui.style option doesn't work on OSX
if it is a relative path

  $ mkdir -p home/styles

  $ cat > home/styles/teststyle <<EOF
  > changeset = 'test {rev}:{node|short}\n'
  > EOF

  $ HOME=`pwd`/home; export HOME

  $ cat > latesttag/.hg/hgrc <<EOF
  > [ui]
  > style = ~/styles/teststyle
  > EOF

  $ hg -R latesttag tip
  test 10:9b4a630e5f5f

Test recursive showlist template (issue1989):

  $ cat > style1989 <<EOF
  > changeset = '{file_mods}{manifest}{extras}'
  > file_mod  = 'M|{author|person}\n'
  > manifest = '{rev},{author}\n'
  > extra = '{key}: {author}\n'
  > EOF

  $ hg -R latesttag log -r tip --style=style1989
  M|test
  10,test
  branch: test

Test new-style inline templating:

  $ hg log -R latesttag -r tip --template 'modified files: {file_mods % " {file}\n"}\n'
  modified files:  .hgtags
  
Test the sub function of templating for expansion:

  $ hg log -R latesttag -r 10 --template '{sub("[0-9]", "x", "{rev}")}\n'
  xx

Test the strip function with chars specified:

  $ hg log -R latesttag --template '{desc}\n'
  at3
  t5
  t3
  t2
  t1
  merge
  h2e
  h2d
  h1c
  b
  a

  $ hg log -R latesttag --template '{strip(desc, "te")}\n'
  at3
  5
  3
  2
  1
  merg
  h2
  h2d
  h1c
  b
  a

Test date format:

  $ hg log -R latesttag --template 'date: {date(date, "%y %m %d %S %z")}\n'
  date: 70 01 01 10 +0000
  date: 70 01 01 09 +0000
  date: 70 01 01 08 +0000
  date: 70 01 01 07 +0000
  date: 70 01 01 06 +0000
  date: 70 01 01 05 +0100
  date: 70 01 01 04 +0000
  date: 70 01 01 03 +0000
  date: 70 01 01 02 +0000
  date: 70 01 01 01 +0000
  date: 70 01 01 00 +0000

Test invalid date:

  $ hg log -R latesttag -T '{date(rev)}\n'
  hg: parse error: date expects a date information
  [255]

Test integer literal:

  $ hg log -Ra -r0 -T '{(0)}\n'
  0
  $ hg log -Ra -r0 -T '{(123)}\n'
  123
  $ hg log -Ra -r0 -T '{(-4)}\n'
  -4
  $ hg log -Ra -r0 -T '{(-)}\n'
  hg: parse error at 2: integer literal without digits
  [255]
  $ hg log -Ra -r0 -T '{(-a)}\n'
  hg: parse error at 2: integer literal without digits
  [255]

top-level integer literal is interpreted as symbol (i.e. variable name):

  $ hg log -Ra -r0 -T '{1}\n'
  
  $ hg log -Ra -r0 -T '{if("t", "{1}")}\n'
  
  $ hg log -Ra -r0 -T '{1|stringify}\n'
  

unless explicit symbol is expected:

  $ hg log -Ra -r0 -T '{desc|1}\n'
  hg: parse error: expected a symbol, got 'integer'
  [255]
  $ hg log -Ra -r0 -T '{1()}\n'
  hg: parse error: expected a symbol, got 'integer'
  [255]

Test string literal:

  $ hg log -Ra -r0 -T '{"string with no template fragment"}\n'
  string with no template fragment
  $ hg log -Ra -r0 -T '{"template: {rev}"}\n'
  template: 0
  $ hg log -Ra -r0 -T '{r"rawstring: {rev}"}\n'
  rawstring: {rev}

because map operation requires template, raw string can't be used

  $ hg log -Ra -r0 -T '{files % r"rawstring"}\n'
  hg: parse error: expected template specifier
  [255]

Test string escaping:

  $ hg log -R latesttag -r 0 --template '>\n<>\\n<{if(rev, "[>\n<>\\n<]")}>\n<>\\n<\n'
  >
  <>\n<[>
  <>\n<]>
  <>\n<

  $ hg log -R latesttag -r 0 \
  > --config ui.logtemplate='>\n<>\\n<{if(rev, "[>\n<>\\n<]")}>\n<>\\n<\n'
  >
  <>\n<[>
  <>\n<]>
  <>\n<

  $ hg log -R latesttag -r 0 -T esc \
  > --config templates.esc='>\n<>\\n<{if(rev, "[>\n<>\\n<]")}>\n<>\\n<\n'
  >
  <>\n<[>
  <>\n<]>
  <>\n<

  $ cat <<'EOF' > esctmpl
  > changeset = '>\n<>\\n<{if(rev, "[>\n<>\\n<]")}>\n<>\\n<\n'
  > EOF
  $ hg log -R latesttag -r 0 --style ./esctmpl
  >
  <>\n<[>
  <>\n<]>
  <>\n<

Test string escaping of quotes:

  $ hg log -Ra -r0 -T '{"\""}\n'
  "
  $ hg log -Ra -r0 -T '{"\\\""}\n'
  \"
  $ hg log -Ra -r0 -T '{r"\""}\n'
  \"
  $ hg log -Ra -r0 -T '{r"\\\""}\n'
  \\\"

<<<<<<< HEAD
Test exception in quoted template. single backslash before quotation mark is
stripped before parsing:

  $ cat <<'EOF' > escquotetmpl
  > changeset = "\" \\" \\\" \\\\" {files % \"{file}\"}\n"
  > EOF
  $ cd latesttag
  $ hg log -r 2 --style ../escquotetmpl
  " \" \" \\" head1

  $ hg log -r 2 -T esc --config templates.esc='{\"invalid\"}\n'
  hg: parse error at 1: syntax error
  [255]
  $ hg log -r 2 -T esc --config templates.esc='"{\"valid\"}\n"'
  valid
  $ hg log -r 2 -T esc --config templates.esc="'"'{\'"'"'valid\'"'"'}\n'"'"
  valid
=======
Test compatibility with 2.9.2-3.4 of escaped quoted strings in nested
_evalifliteral() templates (issue4733):

  $ cd latesttag

  $ hg log -r 2 -T '{if(rev, "\"{rev}")}\n'
  "2
  $ hg log -r 2 -T '{if(rev, "{if(rev, \"\\\"{rev}\")}")}\n'
  "2
  $ hg log -r 2 -T '{if(rev, "{if(rev, \"{if(rev, \\\"\\\\\\\"{rev}\\\")}\")}")}\n'
  "2

  $ hg log -r 2 -T '{if(rev, "\\\"")}\n'
  \"
  $ hg log -r 2 -T '{if(rev, "{if(rev, \"\\\\\\\"\")}")}\n'
  \"
  $ hg log -r 2 -T '{if(rev, "{if(rev, \"{if(rev, \\\"\\\\\\\\\\\\\\\"\\\")}\")}")}\n'
  \"

  $ hg log -r 2 -T '{if(rev, r"\\\"")}\n'
  \\\"
  $ hg log -r 2 -T '{if(rev, "{if(rev, r\"\\\\\\\"\")}")}\n'
  \\\"
  $ hg log -r 2 -T '{if(rev, "{if(rev, \"{if(rev, r\\\"\\\\\\\\\\\\\\\"\\\")}\")}")}\n'
  \\\"

escaped single quotes and errors:

  $ hg log -r 2 -T "{if(rev, '{if(rev, \'foo\')}')}"'\n'
  foo
  $ hg log -r 2 -T "{if(rev, '{if(rev, r\'foo\')}')}"'\n'
  foo
  $ hg log -r 2 -T '{if(rev, "{if(rev, \")}")}\n'
  hg: parse error at 11: unterminated string
  [255]
  $ hg log -r 2 -T '{if(rev, \"\\"")}\n'
  hg: parse error at 11: syntax error
  [255]
  $ hg log -r 2 -T '{if(rev, r\"\\"")}\n'
  hg: parse error at 12: syntax error
  [255]

>>>>>>> a7b191b4
  $ cd ..

Test leading backslashes:

  $ cd latesttag
  $ hg log -r 2 -T '\{rev} {files % "\{file}"}\n'
  {rev} {file}
  $ hg log -r 2 -T '\\{rev} {files % "\\{file}"}\n'
  \2 \head1
  $ hg log -r 2 -T '\\\{rev} {files % "\\\{file}"}\n'
  \{rev} \{file}
  $ cd ..

Test leading backslashes in "if" expression (issue4714):

  $ cd latesttag
  $ hg log -r 2 -T '{if("1", "\{rev}")} {if("1", r"\{rev}")}\n'
  {rev} \{rev}
  $ hg log -r 2 -T '{if("1", "\\{rev}")} {if("1", r"\\{rev}")}\n'
  \2 \\{rev}
  $ hg log -r 2 -T '{if("1", "\\\{rev}")} {if("1", r"\\\{rev}")}\n'
  \{rev} \\\{rev}
  $ cd ..

"string-escape"-ed "\x5c\x786e" becomes r"\x6e" (once) or r"n" (twice)

  $ hg log -R a -r 0 --template '{if("1", "\x5c\x786e", "NG")}\n'
  \x6e
  $ hg log -R a -r 0 --template '{if("1", r"\x5c\x786e", "NG")}\n'
  \x5c\x786e
  $ hg log -R a -r 0 --template '{if("", "NG", "\x5c\x786e")}\n'
  \x6e
  $ hg log -R a -r 0 --template '{if("", "NG", r"\x5c\x786e")}\n'
  \x5c\x786e

  $ hg log -R a -r 2 --template '{ifeq("no perso\x6e", desc, "\x5c\x786e", "NG")}\n'
  \x6e
  $ hg log -R a -r 2 --template '{ifeq(r"no perso\x6e", desc, "NG", r"\x5c\x786e")}\n'
  \x5c\x786e
  $ hg log -R a -r 2 --template '{ifeq(desc, "no perso\x6e", "\x5c\x786e", "NG")}\n'
  \x6e
  $ hg log -R a -r 2 --template '{ifeq(desc, r"no perso\x6e", "NG", r"\x5c\x786e")}\n'
  \x5c\x786e

  $ hg log -R a -r 8 --template '{join(files, "\n")}\n'
  fourth
  second
  third
  $ hg log -R a -r 8 --template '{join(files, r"\n")}\n'
  fourth\nsecond\nthird

  $ hg log -R a -r 2 --template '{rstdoc("1st\n\n2nd", "htm\x6c")}'
  <p>
  1st
  </p>
  <p>
  2nd
  </p>
  $ hg log -R a -r 2 --template '{rstdoc(r"1st\n\n2nd", "html")}'
  <p>
  1st\n\n2nd
  </p>
  $ hg log -R a -r 2 --template '{rstdoc("1st\n\n2nd", r"htm\x6c")}'
  1st
  
  2nd

  $ hg log -R a -r 2 --template '{strip(desc, "\x6e")}\n'
  o perso
  $ hg log -R a -r 2 --template '{strip(desc, r"\x6e")}\n'
  no person
  $ hg log -R a -r 2 --template '{strip("no perso\x6e", "\x6e")}\n'
  o perso
  $ hg log -R a -r 2 --template '{strip(r"no perso\x6e", r"\x6e")}\n'
  no perso

  $ hg log -R a -r 2 --template '{sub("\\x6e", "\x2d", desc)}\n'
  -o perso-
  $ hg log -R a -r 2 --template '{sub(r"\\x6e", "-", desc)}\n'
  no person
  $ hg log -R a -r 2 --template '{sub("n", r"\x2d", desc)}\n'
  \x2do perso\x2d
  $ hg log -R a -r 2 --template '{sub("n", "\x2d", "no perso\x6e")}\n'
  -o perso-
  $ hg log -R a -r 2 --template '{sub("n", r"\x2d", r"no perso\x6e")}\n'
  \x2do perso\x6e

  $ hg log -R a -r 8 --template '{files % "{file}\n"}'
  fourth
  second
  third

Test string escaping in nested expression:

  $ hg log -R a -r 8 --template '{ifeq(r"\x6e", if("1", "\x5c\x786e"), join(files, "\x5c\x786e"))}\n'
  fourth\x6esecond\x6ethird
  $ hg log -R a -r 8 --template '{ifeq(if("1", r"\x6e"), "\x5c\x786e", join(files, "\x5c\x786e"))}\n'
  fourth\x6esecond\x6ethird

  $ hg log -R a -r 8 --template '{join(files, ifeq(branch, "default", "\x5c\x786e"))}\n'
  fourth\x6esecond\x6ethird
  $ hg log -R a -r 8 --template '{join(files, ifeq(branch, "default", r"\x5c\x786e"))}\n'
  fourth\x5c\x786esecond\x5c\x786ethird

  $ hg log -R a -r 3:4 --template '{rev}:{sub(if("1", "\x6e"), ifeq(branch, "foo", r"\x5c\x786e", "\x5c\x786e"), desc)}\n'
  3:\x6eo user, \x6eo domai\x6e
  4:\x5c\x786eew bra\x5c\x786ech

Test recursive evaluation:

  $ hg init r
  $ cd r
  $ echo a > a
  $ hg ci -Am '{rev}'
  adding a
  $ hg log -r 0 --template '{if(rev, desc)}\n'
  {rev}
  $ hg log -r 0 --template '{if(rev, "{author} {rev}")}\n'
  test 0

  $ hg branch -q 'text.{rev}'
  $ echo aa >> aa
  $ hg ci -u '{node|short}' -m 'desc to be wrapped desc to be wrapped'

  $ hg log -l1 --template '{fill(desc, "20", author, branch)}'
  {node|short}desc to
  text.{rev}be wrapped
  text.{rev}desc to be
  text.{rev}wrapped (no-eol)
  $ hg log -l1 --template '{fill(desc, "20", "{node|short}:", "text.{rev}:")}'
  bcc7ff960b8e:desc to
  text.1:be wrapped
  text.1:desc to be
  text.1:wrapped (no-eol)

  $ hg log -l 1 --template '{sub(r"[0-9]", "-", author)}'
  {node|short} (no-eol)
  $ hg log -l 1 --template '{sub(r"[0-9]", "-", "{node|short}")}'
  bcc-ff---b-e (no-eol)

  $ cat >> .hg/hgrc <<EOF
  > [extensions]
  > color=
  > [color]
  > mode=ansi
  > text.{rev} = red
  > text.1 = green
  > EOF
  $ hg log --color=always -l 1 --template '{label(branch, "text\n")}'
  \x1b[0;31mtext\x1b[0m (esc)
  $ hg log --color=always -l 1 --template '{label("text.{rev}", "text\n")}'
  \x1b[0;32mtext\x1b[0m (esc)

Test branches inside if statement:

  $ hg log -r 0 --template '{if(branches, "yes", "no")}\n'
  no

Test get function:

  $ hg log -r 0 --template '{get(extras, "branch")}\n'
  default
  $ hg log -r 0 --template '{get(files, "should_fail")}\n'
  hg: parse error: get() expects a dict as first argument
  [255]

Test shortest(node) function:

  $ echo b > b
  $ hg ci -qAm b
  $ hg log --template '{shortest(node)}\n'
  e777
  bcc7
  f776
  $ hg log --template '{shortest(node, 10)}\n'
  e777603221
  bcc7ff960b
  f7769ec2ab

Test pad function

  $ hg log --template '{pad(rev, 20)} {author|user}\n'
  2                    test
  1                    {node|short}
  0                    test

  $ hg log --template '{pad(rev, 20, " ", True)} {author|user}\n'
                     2 test
                     1 {node|short}
                     0 test

  $ hg log --template '{pad(rev, 20, "-", False)} {author|user}\n'
  2------------------- test
  1------------------- {node|short}
  0------------------- test

Test template string in pad function

  $ hg log -r 0 -T '{pad("\{{rev}}", 10)} {author|user}\n'
  {0}        test

  $ hg log -r 0 -T '{pad(r"\{rev}", 10)} {author|user}\n'
  \{rev}     test

Test ifcontains function

  $ hg log --template '{rev} {ifcontains(rev, "2 two 0", "is in the string", "is not")}\n'
  2 is in the string
  1 is not
  0 is in the string

  $ hg log --template '{rev} {ifcontains("a", file_adds, "added a", "did not add a")}\n'
  2 did not add a
  1 did not add a
  0 added a

Test revset function

  $ hg log --template '{rev} {ifcontains(rev, revset("."), "current rev", "not current rev")}\n'
  2 current rev
  1 not current rev
  0 not current rev

  $ hg log --template '{rev} {ifcontains(rev, revset(". + .^"), "match rev", "not match rev")}\n'
  2 match rev
  1 match rev
  0 not match rev

  $ hg log --template '{rev} Parents: {revset("parents(%s)", rev)}\n'
  2 Parents: 1
  1 Parents: 0
  0 Parents: 

  $ cat >> .hg/hgrc <<EOF
  > [revsetalias]
  > myparents(\$1) = parents(\$1)
  > EOF
  $ hg log --template '{rev} Parents: {revset("myparents(%s)", rev)}\n'
  2 Parents: 1
  1 Parents: 0
  0 Parents: 

  $ hg log --template 'Rev: {rev}\n{revset("::%s", rev) % "Ancestor: {revision}\n"}\n'
  Rev: 2
  Ancestor: 0
  Ancestor: 1
  Ancestor: 2
  
  Rev: 1
  Ancestor: 0
  Ancestor: 1
  
  Rev: 0
  Ancestor: 0
  
  $ hg log --template '{revset("TIP"|lower)}\n' -l1
  2

Test active bookmark templating

  $ hg book foo
  $ hg book bar
  $ hg log --template "{rev} {bookmarks % '{bookmark}{ifeq(bookmark, active, \"*\")} '}\n"
  2 bar* foo 
  1 
  0 
  $ hg log --template "{rev} {activebookmark}\n"
  2 bar
  1 
  0 
  $ hg bookmarks --inactive bar
  $ hg log --template "{rev} {activebookmark}\n"
  2 
  1 
  0 
  $ hg book -r1 baz
  $ hg log --template "{rev} {join(bookmarks, ' ')}\n"
  2 bar foo
  1 baz
  0 
  $ hg log --template "{rev} {ifcontains('foo', bookmarks, 't', 'f')}\n"
  2 t
  1 f
  0 f

Test stringify on sub expressions

  $ cd ..
  $ hg log -R a -r 8 --template '{join(files, if("1", if("1", ", ")))}\n'
  fourth, second, third
  $ hg log -R a -r 8 --template '{strip(if("1", if("1", "-abc-")), if("1", if("1", "-")))}\n'
  abc

Test splitlines

  $ hg log -Gv -R a --template "{splitlines(desc) % 'foo {line}\n'}"
  @  foo Modify, add, remove, rename
  |
  o  foo future
  |
  o  foo third
  |
  o  foo second
  
  o    foo merge
  |\
  | o  foo new head
  | |
  o |  foo new branch
  |/
  o  foo no user, no domain
  |
  o  foo no person
  |
  o  foo other 1
  |  foo other 2
  |  foo
  |  foo other 3
  o  foo line 1
     foo line 2

Test startswith
  $ hg log -Gv -R a --template "{startswith(desc)}"
  hg: parse error: startswith expects two arguments
  [255]

  $ hg log -Gv -R a --template "{startswith('line', desc)}"
  @
  |
  o
  |
  o
  |
  o
  
  o
  |\
  | o
  | |
  o |
  |/
  o
  |
  o
  |
  o
  |
  o  line 1
     line 2

Test bad template with better error message

  $ hg log -Gv -R a --template '{desc|user()}'
  hg: parse error: expected a symbol, got 'func'
  [255]

Test word function (including index out of bounds graceful failure)

  $ hg log -Gv -R a --template "{word('1', desc)}"
  @  add,
  |
  o
  |
  o
  |
  o
  
  o
  |\
  | o  head
  | |
  o |  branch
  |/
  o  user,
  |
  o  person
  |
  o  1
  |
  o  1
  

Test word third parameter used as splitter

  $ hg log -Gv -R a --template "{word('0', desc, 'o')}"
  @  M
  |
  o  future
  |
  o  third
  |
  o  sec
  
  o    merge
  |\
  | o  new head
  | |
  o |  new branch
  |/
  o  n
  |
  o  n
  |
  o
  |
  o  line 1
     line 2

Test word error messages for not enough and too many arguments

  $ hg log -Gv -R a --template "{word('0')}"
  hg: parse error: word expects two or three arguments, got 1
  [255]

  $ hg log -Gv -R a --template "{word('0', desc, 'o', 'h', 'b', 'o', 'y')}"
  hg: parse error: word expects two or three arguments, got 7
  [255]

Test word for integer literal

  $ hg log -R a --template "{word(2, desc)}\n" -r0
  line

Test word for invalid numbers

  $ hg log -Gv -R a --template "{word('a', desc)}"
  hg: parse error: word expects an integer index
  [255]

Test indent and not adding to empty lines

  $ hg log -T "-----\n{indent(desc, '>> ', ' > ')}\n" -r 0:1 -R a
  -----
   > line 1
  >> line 2
  -----
   > other 1
  >> other 2
  
  >> other 3

Test with non-strings like dates

  $ hg log -T "{indent(date, '   ')}\n" -r 2:3 -R a
     1200000.00
     1300000.00<|MERGE_RESOLUTION|>--- conflicted
+++ resolved
@@ -2860,7 +2860,16 @@
   $ hg log -Ra -r0 -T '{r"\\\""}\n'
   \\\"
 
-<<<<<<< HEAD
+
+  $ hg log -Ra -r0 -T '{"\""}\n'
+  "
+  $ hg log -Ra -r0 -T '{"\\\""}\n'
+  \"
+  $ hg log -Ra -r0 -T '{r"\""}\n'
+  \"
+  $ hg log -Ra -r0 -T '{r"\\\""}\n'
+  \\\"
+
 Test exception in quoted template. single backslash before quotation mark is
 stripped before parsing:
 
@@ -2878,11 +2887,9 @@
   valid
   $ hg log -r 2 -T esc --config templates.esc="'"'{\'"'"'valid\'"'"'}\n'"'"
   valid
-=======
+
 Test compatibility with 2.9.2-3.4 of escaped quoted strings in nested
 _evalifliteral() templates (issue4733):
-
-  $ cd latesttag
 
   $ hg log -r 2 -T '{if(rev, "\"{rev}")}\n'
   "2
@@ -2921,7 +2928,6 @@
   hg: parse error at 12: syntax error
   [255]
 
->>>>>>> a7b191b4
   $ cd ..
 
 Test leading backslashes:
