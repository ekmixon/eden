--- conflicted
+++ resolved
@@ -104,11 +104,7 @@
         if not (proto.startswith('application/mercurial-') or
                 proto.startswith('text/plain') or
                 proto.startswith('application/hg-changegroup')):
-<<<<<<< HEAD
-            self.ui.debug(_("requested URL: '%s'\n") % cu)
-=======
-            self.ui.debug(_("Requested URL: '%s'\n") % url.hidepassword(cu))
->>>>>>> b41a0676
+            self.ui.debug(_("requested URL: '%s'\n") % url.hidepassword(cu))
             raise error.RepoError(_("'%s' does not appear to be an hg repository")
                                   % safeurl)
 
