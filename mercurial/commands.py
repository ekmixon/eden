--- conflicted
+++ resolved
@@ -1991,11 +1991,7 @@
 
     Print a list of version controlled files for the given revision.
     If no revision is given, the first parent of the working directory
-<<<<<<< HEAD
-    is used, or tip if no revision is checked out.
-=======
     is used, or the null revision if none is checked out.
->>>>>>> 692471cd
 
     With -v flag, print file permissions, symlink and executable bits.
     With --debug flag, print file revision hashes.
