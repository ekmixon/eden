--- conflicted
+++ resolved
@@ -1098,16 +1098,11 @@
 # Command options and aliases are listed here, alphabetically
 
 table = {
-<<<<<<< HEAD
     "^add": (add,
              [('I', 'include', [], 'include path in search'),
               ('X', 'exclude', [], 'exclude path from search')],
-             "hg add [options] [files]"),
-    "addremove": (addremove, [], "hg addremove [files]"),
-=======
-    "^add": (add, [], "hg add FILE..."),
-    "addremove": (addremove, [], "hg addremove [FILE]..."),
->>>>>>> c0becae1
+             "hg add [OPTIONS] [FILES]"),
+    "addremove": (addremove, [], "hg addremove [FILES]"),
     "^annotate":
         (annotate,
          [('r', 'rev', '', 'revision'),
@@ -1160,13 +1155,8 @@
           ('f', 'fullpath', None, 'print complete paths'),
           ('I', 'include', [], 'include path in search'),
           ('r', 'rev', '', 'revision'),
-<<<<<<< HEAD
           ('X', 'exclude', [], 'exclude path from search')],
-         'hg locate [options] [files]'),
-=======
-          ('x', 'exclude', [], 'exclude path from search')],
          'hg locate [OPTION]... [PATTERN]...'),
->>>>>>> c0becae1
     "^log|history":
         (log,
          [('r', 'rev', [], 'revision'),
