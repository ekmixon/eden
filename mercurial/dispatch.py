# dispatch.py - command dispatching for mercurial
#
# Copyright 2005-2007 Matt Mackall <mpm@selenic.com>
#
# This software may be used and distributed according to the terms of the
# GNU General Public License version 2 or any later version.

from i18n import _
import os, sys, atexit, signal, pdb, socket, errno, shlex, time, traceback
import util, commands, hg, fancyopts, extensions, hook, error
import cmdutil, encoding
import ui as uimod

def run():
    "run the command in sys.argv"
    sys.exit(dispatch(sys.argv[1:]))

def dispatch(args):
    "run the command specified in args"
    try:
        u = uimod.ui()
        if '--traceback' in args:
            u.setconfig('ui', 'traceback', 'on')
    except util.Abort, inst:
        sys.stderr.write(_("abort: %s\n") % inst)
        if inst.hint:
<<<<<<< HEAD
            sys.stdout.write(_("(%s)\n") % inst.hint)
=======
            sys.stderr.write(_("(%s)\n") % inst.hint)
>>>>>>> 671535dd
        return -1
    except error.ParseError, inst:
        if len(inst.args) > 1:
            sys.stderr.write(_("hg: parse error at %s: %s\n") %
                             (inst.args[1], inst.args[0]))
        else:
            sys.stderr.write(_("hg: parse error: %s\n") % inst.args[0])
        return -1
    return _runcatch(u, args)

def _runcatch(ui, args):
    def catchterm(*args):
        raise error.SignalInterrupt

    try:
        for name in 'SIGBREAK', 'SIGHUP', 'SIGTERM':
            num = getattr(signal, name, None)
            if num:
                signal.signal(num, catchterm)
    except ValueError:
        pass # happens if called in a thread

    try:
        try:
            # enter the debugger before command execution
            if '--debugger' in args:
                ui.warn(_("entering debugger - "
                        "type c to continue starting hg or h for help\n"))
                pdb.set_trace()
            try:
                return _dispatch(ui, args)
            finally:
                ui.flush()
        except:
            # enter the debugger when we hit an exception
            if '--debugger' in args:
                traceback.print_exc()
                pdb.post_mortem(sys.exc_info()[2])
            ui.traceback()
            raise

    # Global exception handling, alphabetically
    # Mercurial-specific first, followed by built-in and library exceptions
    except error.AmbiguousCommand, inst:
        ui.warn(_("hg: command '%s' is ambiguous:\n    %s\n") %
                (inst.args[0], " ".join(inst.args[1])))
    except error.ParseError, inst:
        if len(inst.args) > 1:
            ui.warn(_("hg: parse error at %s: %s\n") %
                             (inst.args[1], inst.args[0]))
        else:
            ui.warn(_("hg: parse error: %s\n") % inst.args[0])
        return -1
    except error.LockHeld, inst:
        if inst.errno == errno.ETIMEDOUT:
            reason = _('timed out waiting for lock held by %s') % inst.locker
        else:
            reason = _('lock held by %s') % inst.locker
        ui.warn(_("abort: %s: %s\n") % (inst.desc or inst.filename, reason))
    except error.LockUnavailable, inst:
        ui.warn(_("abort: could not lock %s: %s\n") %
               (inst.desc or inst.filename, inst.strerror))
    except error.CommandError, inst:
        if inst.args[0]:
            ui.warn(_("hg %s: %s\n") % (inst.args[0], inst.args[1]))
            commands.help_(ui, inst.args[0])
        else:
            ui.warn(_("hg: %s\n") % inst.args[1])
            commands.help_(ui, 'shortlist')
    except error.RepoError, inst:
        ui.warn(_("abort: %s!\n") % inst)
    except error.ResponseError, inst:
        ui.warn(_("abort: %s") % inst.args[0])
        if not isinstance(inst.args[1], basestring):
            ui.warn(" %r\n" % (inst.args[1],))
        elif not inst.args[1]:
            ui.warn(_(" empty string\n"))
        else:
            ui.warn("\n%r\n" % util.ellipsis(inst.args[1]))
    except error.RevlogError, inst:
        ui.warn(_("abort: %s!\n") % inst)
    except error.SignalInterrupt:
        ui.warn(_("killed!\n"))
    except error.UnknownCommand, inst:
        ui.warn(_("hg: unknown command '%s'\n") % inst.args[0])
        try:
            # check if the command is in a disabled extension
            # (but don't check for extensions themselves)
            commands.help_(ui, inst.args[0], unknowncmd=True)
        except error.UnknownCommand:
            commands.help_(ui, 'shortlist')
    except util.Abort, inst:
        ui.warn(_("abort: %s\n") % inst)
        if inst.hint:
<<<<<<< HEAD
            ui.status(_("(%s)\n") % inst.hint)
=======
            ui.warn(_("(%s)\n") % inst.hint)
>>>>>>> 671535dd
    except ImportError, inst:
        ui.warn(_("abort: %s!\n") % inst)
        m = str(inst).split()[-1]
        if m in "mpatch bdiff".split():
            ui.warn(_("(did you forget to compile extensions?)\n"))
        elif m in "zlib".split():
            ui.warn(_("(is your Python install correct?)\n"))
    except IOError, inst:
        if hasattr(inst, "code"):
            ui.warn(_("abort: %s\n") % inst)
        elif hasattr(inst, "reason"):
            try: # usually it is in the form (errno, strerror)
                reason = inst.reason.args[1]
            except: # it might be anything, for example a string
                reason = inst.reason
            ui.warn(_("abort: error: %s\n") % reason)
        elif hasattr(inst, "args") and inst.args[0] == errno.EPIPE:
            if ui.debugflag:
                ui.warn(_("broken pipe\n"))
        elif getattr(inst, "strerror", None):
            if getattr(inst, "filename", None):
                ui.warn(_("abort: %s: %s\n") % (inst.strerror, inst.filename))
            else:
                ui.warn(_("abort: %s\n") % inst.strerror)
        else:
            raise
    except OSError, inst:
        if getattr(inst, "filename", None):
            ui.warn(_("abort: %s: %s\n") % (inst.strerror, inst.filename))
        else:
            ui.warn(_("abort: %s\n") % inst.strerror)
    except KeyboardInterrupt:
        try:
            ui.warn(_("interrupted!\n"))
        except IOError, inst:
            if inst.errno == errno.EPIPE:
                if ui.debugflag:
                    ui.warn(_("\nbroken pipe\n"))
            else:
                raise
    except MemoryError:
        ui.warn(_("abort: out of memory\n"))
    except SystemExit, inst:
        # Commands shouldn't sys.exit directly, but give a return code.
        # Just in case catch this and and pass exit code to caller.
        return inst.code
    except socket.error, inst:
        ui.warn(_("abort: %s\n") % inst.args[-1])
    except:
        ui.warn(_("** unknown exception encountered, details follow\n"))
        ui.warn(_("** report bug details to "
                 "http://mercurial.selenic.com/bts/\n"))
        ui.warn(_("** or mercurial@selenic.com\n"))
        ui.warn(_("** Python %s\n") % sys.version.replace('\n', ''))
        ui.warn(_("** Mercurial Distributed SCM (version %s)\n")
               % util.version())
        ui.warn(_("** Extensions loaded: %s\n")
               % ", ".join([x[0] for x in extensions.extensions()]))
        raise

    return -1

def aliasargs(fn):
    if hasattr(fn, 'args'):
        return fn.args
    return []

class cmdalias(object):
    def __init__(self, name, definition, cmdtable):
        self.name = name
        self.definition = definition
        self.args = []
        self.opts = []
        self.help = ''
        self.norepo = True
        self.badalias = False

        try:
            cmdutil.findcmd(self.name, cmdtable, True)
            self.shadows = True
        except error.UnknownCommand:
            self.shadows = False

        if not self.definition:
            def fn(ui, *args):
                ui.warn(_("no definition for alias '%s'\n") % self.name)
                return 1
            self.fn = fn
            self.badalias = True

            return

        if self.definition.startswith('!'):
            def fn(ui, *args):
                cmd = '%s %s' % (self.definition[1:], ' '.join(args))
                return util.system(cmd)
            self.fn = fn
            return

        args = shlex.split(self.definition)
        cmd = args.pop(0)
        args = map(util.expandpath, args)

        for invalidarg in ("--cwd", "-R", "--repository", "--repo"):
            if _earlygetopt([invalidarg], args):
                def fn(ui, *args):
                    ui.warn(_("error in definition for alias '%s': %s may only "
                              "be given on the command line\n")
                            % (self.name, invalidarg))
                    return 1

                self.fn = fn
                self.badalias = True
                return

        try:
            tableentry = cmdutil.findcmd(cmd, cmdtable, False)[1]
            if len(tableentry) > 2:
                self.fn, self.opts, self.help = tableentry
            else:
                self.fn, self.opts = tableentry

            self.args = aliasargs(self.fn) + args
            if cmd not in commands.norepo.split(' '):
                self.norepo = False
            if self.help.startswith("hg " + cmd):
                # drop prefix in old-style help lines so hg shows the alias
                self.help = self.help[4 + len(cmd):]
            self.__doc__ = self.fn.__doc__

        except error.UnknownCommand:
            def fn(ui, *args):
                ui.warn(_("alias '%s' resolves to unknown command '%s'\n") \
                            % (self.name, cmd))
                try:
                    # check if the command is in a disabled extension
                    commands.help_(ui, cmd, unknowncmd=True)
                except error.UnknownCommand:
                    pass
                return 1
            self.fn = fn
            self.badalias = True
        except error.AmbiguousCommand:
            def fn(ui, *args):
                ui.warn(_("alias '%s' resolves to ambiguous command '%s'\n") \
                            % (self.name, cmd))
                return 1
            self.fn = fn
            self.badalias = True

    def __call__(self, ui, *args, **opts):
        if self.shadows:
            ui.debug("alias '%s' shadows command\n" % self.name)

        return util.checksignature(self.fn)(ui, *args, **opts)

def addaliases(ui, cmdtable):
    # aliases are processed after extensions have been loaded, so they
    # may use extension commands. Aliases can also use other alias definitions,
    # but only if they have been defined prior to the current definition.
    for alias, definition in ui.configitems('alias'):
        aliasdef = cmdalias(alias, definition, cmdtable)
        cmdtable[alias] = (aliasdef, aliasdef.opts, aliasdef.help)
        if aliasdef.norepo:
            commands.norepo += ' %s' % alias

def _parse(ui, args):
    options = {}
    cmdoptions = {}

    try:
        args = fancyopts.fancyopts(args, commands.globalopts, options)
    except fancyopts.getopt.GetoptError, inst:
        raise error.CommandError(None, inst)

    if args:
        cmd, args = args[0], args[1:]
        aliases, entry = cmdutil.findcmd(cmd, commands.table,
                                     ui.config("ui", "strict"))
        cmd = aliases[0]
        args = aliasargs(entry[0]) + args
        defaults = ui.config("defaults", cmd)
        if defaults:
            args = map(util.expandpath, shlex.split(defaults)) + args
        c = list(entry[1])
    else:
        cmd = None
        c = []

    # combine global options into local
    for o in commands.globalopts:
        c.append((o[0], o[1], options[o[1]], o[3]))

    try:
        args = fancyopts.fancyopts(args, c, cmdoptions, True)
    except fancyopts.getopt.GetoptError, inst:
        raise error.CommandError(cmd, inst)

    # separate global options back out
    for o in commands.globalopts:
        n = o[1]
        options[n] = cmdoptions[n]
        del cmdoptions[n]

    return (cmd, cmd and entry[0] or None, args, options, cmdoptions)

def _parseconfig(ui, config):
    """parse the --config options from the command line"""
    for cfg in config:
        try:
            name, value = cfg.split('=', 1)
            section, name = name.split('.', 1)
            if not section or not name:
                raise IndexError
            ui.setconfig(section, name, value)
        except (IndexError, ValueError):
            raise util.Abort(_('malformed --config option: %r '
                               '(use --config section.name=value)') % cfg)

def _earlygetopt(aliases, args):
    """Return list of values for an option (or aliases).

    The values are listed in the order they appear in args.
    The options and values are removed from args.
    """
    try:
        argcount = args.index("--")
    except ValueError:
        argcount = len(args)
    shortopts = [opt for opt in aliases if len(opt) == 2]
    values = []
    pos = 0
    while pos < argcount:
        if args[pos] in aliases:
            if pos + 1 >= argcount:
                # ignore and let getopt report an error if there is no value
                break
            del args[pos]
            values.append(args.pop(pos))
            argcount -= 2
        elif args[pos][:2] in shortopts:
            # short option can have no following space, e.g. hg log -Rfoo
            values.append(args.pop(pos)[2:])
            argcount -= 1
        else:
            pos += 1
    return values

def runcommand(lui, repo, cmd, fullargs, ui, options, d, cmdpats, cmdoptions):
    # run pre-hook, and abort if it fails
    ret = hook.hook(lui, repo, "pre-%s" % cmd, False, args=" ".join(fullargs),
                    pats=cmdpats, opts=cmdoptions)
    if ret:
        return ret
    ret = _runcommand(ui, options, cmd, d)
    # run post-hook, passing command result
    hook.hook(lui, repo, "post-%s" % cmd, False, args=" ".join(fullargs),
              result=ret, pats=cmdpats, opts=cmdoptions)
    return ret

_loaded = set()
def _dispatch(ui, args):
    # read --config before doing anything else
    # (e.g. to change trust settings for reading .hg/hgrc)
    _parseconfig(ui, _earlygetopt(['--config'], args))

    # check for cwd
    cwd = _earlygetopt(['--cwd'], args)
    if cwd:
        os.chdir(cwd[-1])

    # read the local repository .hgrc into a local ui object
    try:
        wd = os.getcwd()
    except OSError, e:
        raise util.Abort(_("error getting current working directory: %s") % 
                         e.strerror)
    path = cmdutil.findrepo(wd) or ""
    if not path:
        lui = ui
    else:
        try:
            lui = ui.copy()
            lui.readconfig(os.path.join(path, ".hg", "hgrc"))
        except IOError:
            pass

    # now we can expand paths, even ones in .hg/hgrc
    rpath = _earlygetopt(["-R", "--repository", "--repo"], args)
    if rpath:
        path = lui.expandpath(rpath[-1])
        lui = ui.copy()
        lui.readconfig(os.path.join(path, ".hg", "hgrc"))

    # Configure extensions in phases: uisetup, extsetup, cmdtable, and
    # reposetup. Programs like TortoiseHg will call _dispatch several
    # times so we keep track of configured extensions in _loaded.
    extensions.loadall(lui)
    exts = [ext for ext in extensions.extensions() if ext[0] not in _loaded]
    # Propagate any changes to lui.__class__ by extensions
    ui.__class__ = lui.__class__

    # (uisetup and extsetup are handled in extensions.loadall)

    for name, module in exts:
        cmdtable = getattr(module, 'cmdtable', {})
        overrides = [cmd for cmd in cmdtable if cmd in commands.table]
        if overrides:
            ui.warn(_("extension '%s' overrides commands: %s\n")
                    % (name, " ".join(overrides)))
        commands.table.update(cmdtable)
        _loaded.add(name)

    # (reposetup is handled in hg.repository)

    addaliases(lui, commands.table)

    # check for fallback encoding
    fallback = lui.config('ui', 'fallbackencoding')
    if fallback:
        encoding.fallbackencoding = fallback

    fullargs = args
    cmd, func, args, options, cmdoptions = _parse(lui, args)

    if options["config"]:
        raise util.Abort(_("Option --config may not be abbreviated!"))
    if options["cwd"]:
        raise util.Abort(_("Option --cwd may not be abbreviated!"))
    if options["repository"]:
        raise util.Abort(_(
            "Option -R has to be separated from other options (e.g. not -qR) "
            "and --repository may only be abbreviated as --repo!"))

    if options["encoding"]:
        encoding.encoding = options["encoding"]
    if options["encodingmode"]:
        encoding.encodingmode = options["encodingmode"]
    if options["time"]:
        def get_times():
            t = os.times()
            if t[4] == 0.0: # Windows leaves this as zero, so use time.clock()
                t = (t[0], t[1], t[2], t[3], time.clock())
            return t
        s = get_times()
        def print_time():
            t = get_times()
            ui.warn(_("Time: real %.3f secs (user %.3f+%.3f sys %.3f+%.3f)\n") %
                (t[4]-s[4], t[0]-s[0], t[2]-s[2], t[1]-s[1], t[3]-s[3]))
        atexit.register(print_time)

    if options['verbose'] or options['debug'] or options['quiet']:
        ui.setconfig('ui', 'verbose', str(bool(options['verbose'])))
        ui.setconfig('ui', 'debug', str(bool(options['debug'])))
        ui.setconfig('ui', 'quiet', str(bool(options['quiet'])))
    if options['traceback']:
        ui.setconfig('ui', 'traceback', 'on')
    if options['noninteractive']:
        ui.setconfig('ui', 'interactive', 'off')

    if options['help']:
        return commands.help_(ui, cmd, options['version'])
    elif options['version']:
        return commands.version_(ui)
    elif not cmd:
        return commands.help_(ui, 'shortlist')

    repo = None
    cmdpats = args[:]
    if cmd not in commands.norepo.split():
        try:
            repo = hg.repository(ui, path=path)
            ui = repo.ui
            if not repo.local():
                raise util.Abort(_("repository '%s' is not local") % path)
            ui.setconfig("bundle", "mainreporoot", repo.root)
        except error.RepoError:
            if cmd not in commands.optionalrepo.split():
                if args and not path: # try to infer -R from command args
                    repos = map(cmdutil.findrepo, args)
                    guess = repos[0]
                    if guess and repos.count(guess) == len(repos):
                        return _dispatch(ui, ['--repository', guess] + fullargs)
                if not path:
                    raise error.RepoError(_("There is no Mercurial repository"
                                      " here (.hg not found)"))
                raise
        args.insert(0, repo)
    elif rpath:
        ui.warn(_("warning: --repository ignored\n"))

    d = lambda: util.checksignature(func)(ui, *args, **cmdoptions)
    return runcommand(lui, repo, cmd, fullargs, ui, options, d,
                      cmdpats, cmdoptions)

def _runcommand(ui, options, cmd, cmdfunc):
    def checkargs():
        try:
            return cmdfunc()
        except error.SignatureError:
            raise error.CommandError(cmd, _("invalid arguments"))

    if options['profile']:
        format = ui.config('profiling', 'format', default='text')

        if not format in ['text', 'kcachegrind']:
            ui.warn(_("unrecognized profiling format '%s'"
                        " - Ignored\n") % format)
            format = 'text'

        output = ui.config('profiling', 'output')

        if output:
            path = ui.expandpath(output)
            ostream = open(path, 'wb')
        else:
            ostream = sys.stderr

        try:
            from mercurial import lsprof
        except ImportError:
            raise util.Abort(_(
                'lsprof not available - install from '
                'http://codespeak.net/svn/user/arigo/hack/misc/lsprof/'))
        p = lsprof.Profiler()
        p.enable(subcalls=True)
        try:
            return checkargs()
        finally:
            p.disable()

            if format == 'kcachegrind':
                import lsprofcalltree
                calltree = lsprofcalltree.KCacheGrind(p)
                calltree.output(ostream)
            else:
                # format == 'text'
                stats = lsprof.Stats(p.getstats())
                stats.sort()
                stats.pprint(top=10, file=ostream, climit=5)

            if output:
                ostream.close()
    else:
        return checkargs()<|MERGE_RESOLUTION|>--- conflicted
+++ resolved
@@ -24,11 +24,7 @@
     except util.Abort, inst:
         sys.stderr.write(_("abort: %s\n") % inst)
         if inst.hint:
-<<<<<<< HEAD
-            sys.stdout.write(_("(%s)\n") % inst.hint)
-=======
             sys.stderr.write(_("(%s)\n") % inst.hint)
->>>>>>> 671535dd
         return -1
     except error.ParseError, inst:
         if len(inst.args) > 1:
@@ -123,11 +119,7 @@
     except util.Abort, inst:
         ui.warn(_("abort: %s\n") % inst)
         if inst.hint:
-<<<<<<< HEAD
-            ui.status(_("(%s)\n") % inst.hint)
-=======
             ui.warn(_("(%s)\n") % inst.hint)
->>>>>>> 671535dd
     except ImportError, inst:
         ui.warn(_("abort: %s!\n") % inst)
         m = str(inst).split()[-1]
